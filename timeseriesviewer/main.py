--- conflicted
+++ resolved
@@ -150,13 +150,10 @@
                 if isinstance(ml, QgsVectorLayer):
                     iface.addVectorLayer(src, os.path.basename(src), ml.providerType())
 
-<<<<<<< HEAD
-=======
 
 
     sigQgisProjectClosed = pyqtSignal()
 
->>>>>>> 6e5f0a34
     def __init__(self):
         assert QgisTsvBridge._instance is None, 'Can not instantiate QgsTsvBridge twice'
         self.TSV = None
@@ -440,9 +437,6 @@
         self.spatialTemporalVis.sigCRSChanged.connect(D.dockRendering.setCrs)
         D.dockRendering.sigSpatialExtentChanged.connect(self.spatialTemporalVis.setSpatialExtent)
         D.dockRendering.sigMapCanvasColorChanged.connect(self.spatialTemporalVis.setBackgroundColor)
-        D.dockRendering.sigShowVectorLayer.connect(self.spatialTemporalVis.setVectorLayer)
-        D.dockRendering.sigRemoveVectorLayer.connect(lambda : self.spatialTemporalVis.setVectorLayer(None))
-
         self.spatialTemporalVis.setMapSize(D.dockRendering.mapSize())
 
 

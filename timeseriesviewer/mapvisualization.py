import os, sys, re, fnmatch, collections, copy, traceback, six, bisect
from future import *
import logging
logger = logging.getLogger(__name__)
from qgis.core import *
from PyQt4.QtXml import *
from PyQt4.QtCore import *
from PyQt4.QtGui import *
import numpy as np
from timeseriesviewer.utils import *
from timeseriesviewer.main import TimeSeriesViewer
from timeseriesviewer.timeseries import SensorInstrument, TimeSeriesDatum
from timeseriesviewer.ui.docks import TsvDockWidgetBase, loadUi
from timeseriesviewer.ui.widgets import TsvMimeDataUtils, maxWidgetSizes
from timeseriesviewer.mapcanvas import MapCanvas


class MapView(QObject):

    sigRemoveMapView = pyqtSignal(object)
    sigMapViewVisibility = pyqtSignal(bool)
    sigVectorVisibility = pyqtSignal(bool)

    sigTitleChanged = pyqtSignal(str)
    sigSensorRendererChanged = pyqtSignal(SensorInstrument, QgsRasterRenderer)
    from timeseriesviewer.crosshair import CrosshairStyle
    sigCrosshairStyleChanged = pyqtSignal(CrosshairStyle)
    sigShowCrosshair = pyqtSignal(bool)
    sigVectorLayerChanged = pyqtSignal()

    sigShowProfiles = pyqtSignal(SpatialPoint)

    def __init__(self, mapViewCollection, recommended_bands=None, parent=None):
        super(MapView, self).__init__()
        assert isinstance(mapViewCollection, MapViewCollection)
        self.mapViewCollection = mapViewCollection
        self.sensorViews = collections.OrderedDict()
        self.spatTempVis = mapViewCollection.STV
        self.ui = MapViewDefinitionUI(self, parent=parent)
        self.ui.create()

        self.setVisibility(True)

        self.mVectorLayer = None
        self.setVectorLayer(None)

        #forward actions with reference to this band view
        self.ui.actionRemoveMapView.triggered.connect(lambda: self.sigRemoveMapView.emit(self))
        self.ui.actionApplyStyles.triggered.connect(self.applyStyles)
        self.ui.actionShowCrosshair.toggled.connect(self.setShowCrosshair)
        self.ui.sigShowMapView.connect(lambda: self.sigMapViewVisibility.emit(True))
        self.ui.sigHideMapView.connect(lambda: self.sigMapViewVisibility.emit(False))
        self.ui.sigVectorVisibility.connect(self.sigVectorVisibility.emit)



    def mapCanvases(self):
        m = []
        for sensor, sensorView in self.sensorViews.items():
            m.extend(sensorView.mapCanvases())
        return m

    def vectorLayerRenderer(self):
        if isinstance(self.mVectorLayer, QgsVectorLayer):
            return self.mVectorLayer.rendererV2()
        return None

    def setVectorLayerRenderer(self, renderer):
        if isinstance(renderer, QgsFeatureRendererV2) and \
            isinstance(self.mVectorLayer, QgsVectorLayer):
            self.mVectorLayer.setRendererV2(renderer)

    def setVectorLayer(self, lyr):
        if isinstance(lyr, QgsVectorLayer):
<<<<<<< HEAD
            self.vectorLayer = lyr
            self.vectorLayer.rendererChanged.connect(self.onVectorLayerChanges)
            self.ui.btnVectorOverlayVisibility.setEnabled(True)
=======
            #add vector layer
            self.mVectorLayer = lyr
            self.mVectorLayer.rendererChanged.connect(self.sigVectorLayerChanged)
            self.ui.btnVectorOverlayVisibility.setEnabled(True)

            for mapCanvas in self.mapCanvases():
                assert isinstance(mapCanvas, MapCanvas)
                mapCanvas.addLazyVectorSources([lyr])
                mapCanvas.refresh()

>>>>>>> 6e5f0a34
        else:
            #remove vector layers
            self.mVectorLayer = None
            self.ui.btnVectorOverlayVisibility.setEnabled(False)
<<<<<<< HEAD

        self.onVectorLayerChanges()

    def onVectorLayerChanges(self):

        s = ""
        for mapCanvas in self.mMapCanvases:
            s = ""
=======
            for mapCanvas in self.mapCanvases():
                mapCanvas.setLayers([l for l in mapCanvas.mLayers if not isinstance(l, QgsVectorLayer)])
                #mapCanvas.refresh()
        self.sigVectorLayerChanged.emit()
>>>>>>> 6e5f0a34



    def applyStyles(self):
        for sensorView in self.sensorViews.values():
            sensorView.applyStyle()
        s = ""


    def setVisibility(self, isVisible):
        self.ui.setVisibility(isVisible)

    def visibility(self):
        return self.ui.visibility()

    def visibleVectorOverlay(self):
        return isinstance(self.mVectorLayer, QgsVectorLayer) and \
               self.ui.btnVectorOverlayVisibility.isChecked()



    def setTitle(self, title):
        self.mTitle = title
        #self.ui.setTitle('Map View' + title)
        self.sigTitleChanged.emit(self.mTitle)

    def title(self):
        return self.mTitle

    def setCrosshairStyle(self, crosshairStyle):
        self.sigCrosshairStyleChanged.emit(crosshairStyle)
    def setShowCrosshair(self, b):
        self.sigShowCrosshair.emit(b)

    def removeSensor(self, sensor):
        assert type(sensor) is SensorInstrument
        if sensor in self.sensorViews.keys():
            w = self.sensorViews.pop(sensor)
            assert isinstance(w, MapViewSensorSettings)
            l = self.ui.sensorList.layout()
            l.removeWidget(w.ui)
            w.ui.close()
            self.ui.adjustSize()
            return True
        else:
            return False

    def hasSensor(self, sensor):
        assert type(sensor) is SensorInstrument
        return sensor in self.sensorViews.keys()

    def registerMapCanvas(self, sensor, mapCanvas):
        from timeseriesviewer.mapcanvas import MapCanvas
        assert isinstance(mapCanvas, MapCanvas)
        assert isinstance(sensor, SensorInstrument)

        #set basic settings
        sensorView = self.sensorViews[sensor]
        assert isinstance(sensorView, MapViewSensorSettings)
        sensorView.registerMapCanvas(mapCanvas)

        #register signals sensor specific signals
        mapCanvas.setRenderer(sensorView.rasterLayerRenderer())

        #register non-sensor specific signals for this mpa view
        self.sigMapViewVisibility.connect(mapCanvas.refresh)
        self.sigCrosshairStyleChanged.connect(mapCanvas.setCrosshairStyle)
        self.sigShowCrosshair.connect(mapCanvas.setShowCrosshair)
        self.sigVectorLayerChanged.connect(mapCanvas.refresh)
        self.sigVectorVisibility.connect(mapCanvas.refresh)




    def addSensor(self, sensor):
        """
        :param sensor:
        :return:
        """
        assert type(sensor) is SensorInstrument
        assert sensor not in self.sensorViews.keys()

        w = MapViewSensorSettings(sensor)

        #w.showSensorName(False)
        self.sensorViews[sensor] = w
        l = self.ui.sensorList.layout()
        i = l.count()
        lastWidgetIndex = 0
        for i in range(l.count()):
            if isinstance(l.itemAt(i), QWidget):
                lastWidgetIndex = i
        l.insertWidget(lastWidgetIndex, w.ui)
        self.ui.resize(self.ui.sizeHint())

    def getSensorWidget(self, sensor):
        assert type(sensor) is SensorInstrument
        return self.sensorViews[sensor]



class MapViewRenderSettingsUI(QGroupBox, loadUi('mapviewrendersettings.ui')):

    def __init__(self, parent=None):
        """Constructor."""
        super(MapViewRenderSettingsUI, self).__init__(parent)
        # Set up the user interface from Designer.
        # After setupUI you can access any designer object by doing
        # self.<objectname>, and you can use autoconnect slots - see
        # http://qt-project.org/doc/qt-4.8/designer-using-a-ui-file.html
        # #widgets-and-dialogs-with-auto-connect

        self.setupUi(self)

        self.btnDefaultMB.setDefaultAction(self.actionSetDefaultMB)
        self.btnTrueColor.setDefaultAction(self.actionSetTrueColor)
        self.btnCIR.setDefaultAction(self.actionSetCIR)
        self.btn453.setDefaultAction(self.actionSet453)

        self.btnSingleBandDef.setDefaultAction(self.actionSetDefaultSB)
        self.btnSingleBandBlue.setDefaultAction(self.actionSetB)
        self.btnSingleBandGreen.setDefaultAction(self.actionSetG)
        self.btnSingleBandRed.setDefaultAction(self.actionSetR)
        self.btnSingleBandNIR.setDefaultAction(self.actionSetNIR)
        self.btnSingleBandSWIR.setDefaultAction(self.actionSetSWIR)

        self.btnPasteStyle.setDefaultAction(self.actionPasteStyle)
        self.btnCopyStyle.setDefaultAction(self.actionCopyStyle)
        self.btnApplyStyle.setDefaultAction(self.actionApplyStyle)



class MapViewSensorSettings(QObject):
    """
    Describes the rendering of images of one Sensor
    """

    #sigSensorRendererChanged = pyqtSignal(QgsRasterRenderer)

    def __init__(self, sensor, parent=None):
        """Constructor."""
        super(MapViewSensorSettings, self).__init__(parent)
        from timeseriesviewer.timeseries import SensorInstrument
        assert isinstance(sensor, SensorInstrument)
        self.sensor = sensor

        self.ui = MapViewRenderSettingsUI(parent)
        self.ui.create()
        self.ui.stackedWidget.currentChanged.connect(self.updateUi)
        self.sensor.sigNameChanged.connect(self.onSensorNameChanged)
        self.onSensorNameChanged(self.sensor.name())
        self.mMapCanvases = []
        self.ui.bandNames = sensor.bandNames

        self.multiBandMinValues = [self.ui.tbRedMin, self.ui.tbGreenMin, self.ui.tbBlueMin]
        self.multiBandMaxValues = [self.ui.tbRedMax, self.ui.tbGreenMax, self.ui.tbBlueMax]
        self.multiBandSliders = [self.ui.sliderRed, self.ui.sliderGreen, self.ui.sliderBlue]

        for tb in self.multiBandMinValues + self.multiBandMaxValues + [self.ui.tbSingleBandMin, self.ui.tbSingleBandMax]:
            tb.setValidator(QDoubleValidator())
        for sl in self.multiBandSliders + [self.ui.sliderSingleBand]:
            sl.setMinimum(1)
            sl.setMaximum(sensor.nb)
            sl.valueChanged.connect(self.updateUi)


        self.ceAlgs = collections.OrderedDict()

        self.ceAlgs["No enhancement"] = QgsContrastEnhancement.NoEnhancement
        self.ceAlgs["Stretch to MinMax"] = QgsContrastEnhancement.StretchToMinimumMaximum
        self.ceAlgs["Stretch and clip to MinMax"] = QgsContrastEnhancement.StretchAndClipToMinimumMaximum
        self.ceAlgs["Clip to MinMax"] = QgsContrastEnhancement.ClipToMinimumMaximum

        self.colorRampType = collections.OrderedDict()
        self.colorRampType['Interpolated'] = QgsColorRampShader.INTERPOLATED
        self.colorRampType['Discrete'] = QgsColorRampShader.DISCRETE
        self.colorRampType['Exact'] = QgsColorRampShader.EXACT

        self.colorRampClassificationMode = collections.OrderedDict()
        self.colorRampClassificationMode['Continuous'] = 1
        self.colorRampClassificationMode['Equal Interval'] = 2
        self.colorRampClassificationMode['Quantile'] = 3

        def populateCombobox(cb, d):
            for key, value in d.items():
                cb.addItem(key, value)
            cb.setCurrentIndex(0)

        populateCombobox(self.ui.comboBoxContrastEnhancement, self.ceAlgs)
        populateCombobox(self.ui.cbSingleBandColorRampType, self.colorRampType)
        populateCombobox(self.ui.cbSingleBandMode, self.colorRampClassificationMode)

        self.ui.cbSingleBandColorRamp.populate(QgsStyleV2.defaultStyle())


        nb = self.sensor.nb
        lyr = QgsRasterLayer(self.sensor.pathImg)

        #define default renderers:
        bands = [min([b,nb-1]) for b in range(3)]
        extent = lyr.extent()

        bandStats = [lyr.dataProvider().bandStatistics(b, QgsRasterBandStats.All, extent, 500) for b in range(nb)]

        def createEnhancement(bandIndex):
            bandIndex = min([nb - 1, bandIndex])
            e = QgsContrastEnhancement(self.sensor.bandDataType)
            e.setMinimumValue(bandStats[bandIndex].Min)
            e.setMaximumValue(bandStats[bandIndex].Max)
            e.setContrastEnhancementAlgorithm(QgsContrastEnhancement.StretchToMinimumMaximum)
            return e

        self.defaultMB = QgsMultiBandColorRenderer(lyr.dataProvider(), bands[0], bands[1], bands[2])
        self.defaultMB.setRedContrastEnhancement(createEnhancement(bands[0]))
        self.defaultMB.setGreenContrastEnhancement(createEnhancement(bands[1]))
        self.defaultMB.setBlueContrastEnhancement(createEnhancement(bands[2]))

        self.defaultSB = QgsSingleBandPseudoColorRenderer(lyr.dataProvider(), 0, None)

        colorRamp = self.ui.cbSingleBandColorRamp.currentColorRamp()

        #fix: QGIS 3.0 constructor
        shaderFunc = QgsColorRampShader(bandStats[0].Min, bandStats[0].Max)
        shaderFunc.setColorRampType(QgsColorRampShader.INTERPOLATED)
        shaderFunc.setClip(True)
        nSteps = 5
        colorRampItems = []
        diff = bandStats[0].Max - bandStats[0].Min
        for  i in range(nSteps+1):
            f = float(i) / nSteps
            color = colorRamp.color(f)
            value = bandStats[0].Min + diff * f
            colorRampItems.append(QgsColorRampShader.ColorRampItem(value, color))
        shaderFunc.setColorRampItemList(colorRampItems)
        shader = QgsRasterShader()
        shader.setMaximumValue(bandStats[0].Max)
        shader.setMinimumValue(bandStats[0].Min)
        shader.setRasterShaderFunction(shaderFunc)
        self.defaultSB.setShader(shader)
        self.defaultSB.setClassificationMin(shader.minimumValue())
        self.defaultSB.setClassificationMax(shader.maximumValue())
        #init connect signals
        self.ui.actionSetDefaultMB.triggered.connect(lambda : self.setBandSelection('defaultMB'))
        self.ui.actionSetTrueColor.triggered.connect(lambda: self.setBandSelection('TrueColor'))
        self.ui.actionSetCIR.triggered.connect(lambda: self.setBandSelection('CIR'))
        self.ui.actionSet453.triggered.connect(lambda: self.setBandSelection('453'))

        self.ui.actionSetDefaultSB.triggered.connect(lambda: self.setBandSelection('defaultSB'))
        self.ui.actionSetB.triggered.connect(lambda: self.setBandSelection('B'))
        self.ui.actionSetG.triggered.connect(lambda: self.setBandSelection('G'))
        self.ui.actionSetR.triggered.connect(lambda: self.setBandSelection('R'))
        self.ui.actionSetNIR.triggered.connect(lambda: self.setBandSelection('nIR'))
        self.ui.actionSetSWIR.triggered.connect(lambda: self.setBandSelection('swIR'))


        self.ui.actionApplyStyle.triggered.connect(self.applyStyle)
        self.ui.actionCopyStyle.triggered.connect(lambda : QApplication.clipboard().setMimeData(self.mimeDataStyle()))
        self.ui.actionPasteStyle.triggered.connect(lambda : self.pasteStyleFromClipboard())

        #self.ui.stackedWidget

        if not self.sensor.wavelengthsDefined():
            self.ui.btnTrueColor.setEnabled(False)
            self.ui.btnCIR.setEnabled(False)
            self.ui.btn453.setEnabled(False)

            self.ui.btnSingleBandBlue.setEnabled(False)
            self.ui.btnSingleBandGreen.setEnabled(False)
            self.ui.btnSingleBandRed.setEnabled(False)
            self.ui.btnSingleBandNIR.setEnabled(False)
            self.ui.btnSingleBandSWIR.setEnabled(False)

        #apply recent or default renderer
        renderer = lyr.renderer()

        #set defaults
        self.setLayerRenderer(self.defaultSB)
        self.setLayerRenderer(self.defaultMB)

        if type(renderer) in [QgsMultiBandColorRenderer, QgsSingleBandPseudoColorRenderer]:
            self.setLayerRenderer(renderer)


        QApplication.clipboard().dataChanged.connect(self.onClipboardChange)
        self.onClipboardChange()

    def mapCanvases(self):
        return self.mMapCanvases[:]

    def registerMapCanvas(self, mapCanvas):

        assert isinstance(mapCanvas, MapCanvas)
        self.mMapCanvases.append(mapCanvas)
        mapCanvas.sigChangeSVRequest.connect(self.onMapCanvasRendererChangeRequest)


    def onSensorNameChanged(self, newName):
        self.sensor.sigNameChanged.connect(self.ui.labelTitle.setText)
        self.ui.labelTitle.setText(self.sensor.name())
        self.ui.actionApplyStyle.setToolTip('Apply style to all map view images from "{}"'.format(self.sensor.name()))

    def pasteStyleFromClipboard(self):
        utils = TsvMimeDataUtils(QApplication.clipboard().mimeData())
        if utils.hasRasterStyle():
            renderer = utils.rasterStyle(self.sensor.bandDataType)
            if renderer is not None:
                self.setLayerRenderer(renderer)

    def applyStyle(self, *args):
        r = self.rasterLayerRenderer()
        for mapCanvas in self.mMapCanvases:
            assert isinstance(mapCanvas, MapCanvas)
            mapCanvas.setRenderer(r)

    def onClipboardChange(self):
        utils = TsvMimeDataUtils(QApplication.clipboard().mimeData())
        self.ui.btnPasteStyle.setEnabled(utils.hasRasterStyle())

    def onMapCanvasRendererChangeRequest(self, mapCanvas, renderer):
        self.setLayerRenderer(renderer)

    def setBandSelection(self, key):


        if key == 'defaultMB':
            bands = [self.defaultMB.redBand(), self.defaultMB.greenBand(), self.defaultMB.blueBand()]
        elif key == 'defaultSB':
            bands = [self.defaultSB.band()]

        else:
            if key in ['R','G','B','nIR','swIR']:
                colors = [key]
            elif key == 'TrueColor':
                colors = ['R','G','B']
            elif key == 'CIR':
                colors = ['nIR', 'R', 'G']
            elif key == '453':
                colors = ['nIR','swIR', 'R']
            bands = [self.sensor.bandClosestToWavelength(c) for c in colors]

        if len(bands) == 1:
            self.ui.sliderSingleBand.setValue(bands[0]+1)
        elif len(bands) == 3:
            for i, b in enumerate(bands):
                self.multiBandSliders[i].setValue(b+1)




    SignalizeImmediately = True

    def updateUi(self, *args):

        cw = self.ui.stackedWidget.currentWidget()
        text = ''
        if cw == self.ui.pageMultiBand:
            text = 'RGB {} {} {}'.format(
                self.ui.sliderRed.value(),
                self.ui.sliderGreen.value(),
                self.ui.sliderBlue.value()
            )
        elif cw == self.ui.pageSingleBand:
            text = 'Band {}'.format(self.ui.sliderSingleBand.value())


        self.ui.labelSummary.setText(text)


    def setLayerRenderer(self, renderer):
        ui = self.ui
        assert isinstance(renderer, QgsRasterRenderer)
        from timeseriesviewer.utils import niceNumberString
        updated = False
        if isinstance(renderer, QgsMultiBandColorRenderer):
            self.ui.cbRenderType.setCurrentIndex(0)
            #self.ui.stackedWidget.setcurrentWidget(self.ui.pageMultiBand)

            for s in self.multiBandSliders:
                s.blockSignals(True)
            ui.sliderRed.setValue(renderer.redBand())
            ui.sliderGreen.setValue(renderer.greenBand())
            ui.sliderBlue.setValue(renderer.blueBand())
            for s in self.multiBandSliders:
                s.blockSignals(False)


            ceRed = renderer.redContrastEnhancement()
            ceGreen = renderer.greenContrastEnhancement()
            ceBlue = renderer.blueContrastEnhancement()

            if ceRed is None:
                ceRed = ceGreen = ceBlue = QgsContrastEnhancement(self.sensor.bandDataType)
                s = ""
            for i, ce in enumerate([ceRed, ceGreen, ceBlue]):
                vMin = ce.minimumValue()
                vMax = ce.maximumValue()
                self.multiBandMinValues[i].setText(niceNumberString(vMin))
                self.multiBandMaxValues[i].setText(niceNumberString(vMax))

            idx = self.ceAlgs.values().index(ceRed.contrastEnhancementAlgorithm())
            ui.comboBoxContrastEnhancement.setCurrentIndex(idx)
            #self.updateUi()
            updated = True

        if isinstance(renderer, QgsSingleBandPseudoColorRenderer):
            self.ui.cbRenderType.setCurrentIndex(1)
            #self.ui.stackedWidget.setCurrentWidget(self.ui.pageSingleBand)

            self.ui.sliderSingleBand.setValue(renderer.band())
            shader = renderer.shader()
            cmin = shader.minimumValue()
            cmax = shader.maximumValue()
            self.ui.tbSingleBandMin.setText(str(cmin))
            self.ui.tbSingleBandMax.setText(str(cmax))

            shaderFunc = shader.rasterShaderFunction()
            self.ui.cbSingleBandColorRampType.setCurrentIndex(shaderFunc.colorRampType())
            updated = True

        self.updateUi()

        if updated and MapViewSensorSettings.SignalizeImmediately:
            #self.sigSensorRendererChanged.emit(renderer.clone())
            self.applyStyle()

    def mimeDataStyle(self):
        r = self.rasterLayerRenderer()
        doc = QDomDocument()
        root = doc.createElement('qgis')

        return None

    def currentComboBoxItem(self, cb):
        d = cb.itemData(cb.currentIndex(), Qt.UserRole)
        return d

    def rasterLayerRenderer(self):
        ui = self.ui
        r = None
        if ui.stackedWidget.currentWidget() == ui.pageMultiBand:
            r = QgsMultiBandColorRenderer(None,
                ui.sliderRed.value(), ui.sliderGreen.value(), ui.sliderBlue.value())

            i = self.ui.comboBoxContrastEnhancement.currentIndex()
            alg = self.ui.comboBoxContrastEnhancement.itemData(i)

            if alg == QgsContrastEnhancement.NoEnhancement:
                r.setRedContrastEnhancement(None)
                r.setGreenContrastEnhancement(None)
                r.setBlueContrastEnhancement(None)
            else:
                rgbEnhancements = []
                for i in range(3):
                    e = QgsContrastEnhancement(self.sensor.bandDataType)
                    minmax = [float(self.multiBandMinValues[i].text()), float(self.multiBandMaxValues[i].text())]
                    cmin = min(minmax)
                    cmax = max(minmax)
                    e.setMinimumValue(cmin)
                    e.setMaximumValue(cmax)
                    e.setContrastEnhancementAlgorithm(alg)
                    rgbEnhancements.append(e)
                r.setRedContrastEnhancement(rgbEnhancements[0])
                r.setGreenContrastEnhancement(rgbEnhancements[1])
                r.setBlueContrastEnhancement(rgbEnhancements[2])

        if ui.stackedWidget.currentWidget() == ui.pageSingleBand:
            r = QgsSingleBandPseudoColorRenderer(None, ui.sliderSingleBand.value(), None)
            minmax = [float(ui.tbSingleBandMin.text()), float(ui.tbSingleBandMax.text())]
            cmin = min(minmax)
            cmax = max(minmax)
            r.setClassificationMin(cmin)
            r.setClassificationMax(cmax)
            colorRamp = self.ui.cbSingleBandColorRamp.currentColorRamp()

            # fix: QGIS 3.0 constructor
            shaderFunc = QgsColorRampShader(cmin, cmax)
            shaderFunc.setColorRampType(self.currentComboBoxItem(ui.cbSingleBandColorRampType))
            shaderFunc.setClip(True)
            nSteps = 10
            colorRampItems = []
            diff = cmax - cmin
            for i in range(nSteps + 1):
                f = float(i) / nSteps
                color = colorRamp.color(f)
                value = cmin + diff * f
                colorRampItems.append(QgsColorRampShader.ColorRampItem(value, color))
            shaderFunc.setColorRampItemList(colorRampItems)
            shader = QgsRasterShader()
            shader.setMaximumValue(cmax)
            shader.setMinimumValue(cmin)
            shader.setRasterShaderFunction(shaderFunc)
            r.setShader(shader)

            s = ""
        return r



class DatumView(QObject):

    sigRenderProgress = pyqtSignal(int,int)
    sigLoadingStarted = pyqtSignal(MapView, TimeSeriesDatum)
    sigLoadingFinished = pyqtSignal(MapView, TimeSeriesDatum)
    sigVisibilityChanged = pyqtSignal(bool)

    def __init__(self, timeSeriesDatum, timeSeriesDateViewCollection, mapViewCollection, parent=None):
        assert isinstance(timeSeriesDatum, TimeSeriesDatum)
        assert isinstance(timeSeriesDateViewCollection, DateViewCollection)
        assert isinstance(mapViewCollection, MapViewCollection)

        super(DatumView, self).__init__()
        from timeseriesviewer.ui.widgets import TimeSeriesDatumViewUI
        self.ui = TimeSeriesDatumViewUI(parent=parent)
        self.ui.create()

        self.L = self.ui.layout()
        self.wOffset = self.L.count()-1
        self.minHeight = self.ui.height()
        self.minWidth = 50
        self.renderProgress = dict()

        assert isinstance(mapViewCollection.STV, SpatialTemporalVisualization)
        self.STV = mapViewCollection.STV

        self.TSD = timeSeriesDatum
        self.scrollArea = timeSeriesDateViewCollection.scrollArea
        self.Sensor = self.TSD.sensor
        self.Sensor.sigNameChanged.connect(lambda :self.setColumnInfo())
        self.TSD.sigVisibilityChanged.connect(self.setVisibility)
        self.setColumnInfo()
        self.MVC = mapViewCollection
        self.DVC = timeSeriesDateViewCollection
        self.mapCanvases = dict()

    def setColumnInfo(self):

        labelTxt = '{}\n{}'.format(str(self.TSD.date), self.TSD.sensor.name())
        tooltip = '{}'.format(self.TSD.pathImg)

        self.ui.labelTitle.setText(labelTxt)
        self.ui.labelTitle.setToolTip(tooltip)

    def setVisibility(self, b):
        self.ui.setVisible(b)
        self.sigVisibilityChanged.emit(b)


    def setMapViewVisibility(self, bandView, isVisible):
        self.mapCanvases[bandView].setVisible(isVisible)

    def sizeHint(self):

        if not self.ui.isVisible():
            return QSize(0,0)


        size = self.ui.sizeHint()
        m = self.ui.layout().contentsMargins()
        dx = m.left() + m.right()
        dy = self.ui.layout().spacing()

        n = len(self.mapCanvases)
        if n > 0:
            baseSize = self.mapCanvases.values()[0].size()
            size = QSize(baseSize.width()+ dx, \
                         size.height()+ n*dy)
        return size


    def removeMapView(self, mapView):
        canvas = self.mapCanvases.pop(mapView)
        self.L.removeWidget(canvas)
        canvas.close()
        self.adjustBaseMinSize()

    def refresh(self):

        if self.ui.isVisible():
            for c in self.mapCanvases.values():
                if c.isVisible():
                    c.refresh()

    def insertMapView(self, mapView):
        assert isinstance(mapView, MapView)
        from timeseriesviewer.mapcanvas import MapCanvas

        mapCanvas = MapCanvas(self.ui)
        mapCanvas.setObjectName('MapCanvas {} {}'.format(mapView.title(), self.TSD.date))
        mapCanvas.blockSignals(True)
        self.registerMapCanvas(mapView, mapCanvas)

        # register MapCanvas on MV level
        mapView.registerMapCanvas(self.Sensor, mapCanvas)
        # register MapCanvas on STV level
        self.STV.registerMapCanvas(mapCanvas)
        mapCanvas.blockSignals(False)


    def registerMapCanvas(self, mapView, mapCanvas):
        from timeseriesviewer.mapcanvas import MapCanvas
        assert isinstance(mapCanvas, MapCanvas)
        self.mapCanvases[mapView] = mapCanvas
        mapCanvas.addLazyRasterSources([self.TSD.pathImg])
        #mapCanvas.setLayers([QgsRasterLayer(self.TSD.pathImg)])
        self.L.insertWidget(self.wOffset + len(self.mapCanvases), mapCanvas)
        self.ui.update()

        #register signals handled on (this) DV level
        mapCanvas.renderStarting.connect(lambda: self.sigLoadingStarted.emit(mapView, self.TSD))
        mapCanvas.mapCanvasRefreshed.connect(lambda: self.sigLoadingFinished.emit(mapView, self.TSD))
        mapCanvas.sigShowProfiles.connect(mapView.sigShowProfiles.emit)
        mapCanvas.sigChangeDVRequest.connect(self.onMapCanvasRequest)

    def onMapCanvasRequest(self, mapCanvas, key):

        if key == 'hide_date':
            self.TSD.setVisibility(False)
        if key == 'copy_sensor':
            QApplication.clipboard().setText(self.TSD.sensor.name())
        if key == 'copy_date':
            QApplication.clipboard().setText(str(self.TSD.date))
        if key == 'copy_path':
            QApplication.clipboard().setText(str(self.TSD.pathImg))

    def __lt__(self, other):
        assert isinstance(other, DatumView)
        return self.TSD < other.TSD

    def __eq__(self, other):
        assert isinstance(other, DatumView)
        return self.TSD == other.TSD

class SpatialTemporalVisualization(QObject):
    """

    """
    sigLoadingStarted = pyqtSignal(DatumView, MapView)
    sigLoadingFinished = pyqtSignal(DatumView, MapView)
    sigShowProfiles = pyqtSignal(SpatialPoint)
    sigShowMapLayerInfo = pyqtSignal(dict)
    sigSpatialExtentChanged = pyqtSignal(SpatialExtent)
    sigMapSizeChanged = pyqtSignal(QSize)
    sigCRSChanged = pyqtSignal(QgsCoordinateReferenceSystem)
    sigActivateMapTool = pyqtSignal(str)

    def __init__(self, timeSeriesViewer):
        super(SpatialTemporalVisualization, self).__init__()
        #assert isinstance(timeSeriesViewer, TimeSeriesViewer), timeSeriesViewer

        #default map settings
        self.mBlockCanvasSignals = False
        self.mSpatialExtent = SpatialExtent.world()
        self.mCRS = self.mSpatialExtent.crs()
        self.mSize = QSize(200,200)
        self.mColor = Qt.black
        self.mMapCanvases = []
        self.ui = timeSeriesViewer.ui
        from timeseriesviewer.ui.widgets import TsvScrollArea
        self.scrollArea = self.ui.scrollAreaSubsets
        assert isinstance(self.scrollArea, TsvScrollArea)


        self.mRefreshTimer = QTimer(self)
        self.mRefreshTimer.setInterval(1000)
        self.mRefreshTimer.timeout.connect(self.refresh)

        self.scrollArea.sigResized.connect(self.mRefreshTimer.start)
        self.scrollArea.horizontalScrollBar().valueChanged.connect(self.mRefreshTimer.start)


        self.TSV = timeSeriesViewer
        self.TS = timeSeriesViewer.TS
        self.targetLayout = self.ui.scrollAreaSubsetContent.layout()




        self.dockMapViews = self.ui.dockMapViews
        self.MVC = MapViewCollection(self)
        self.MVC.sigShowProfiles.connect(self.sigShowProfiles.emit)

        self.vectorOverlay = None

        self.DVC = DateViewCollection(self)
        self.DVC.sigResizeRequired.connect(self.adjustScrollArea)
        self.DVC.sigLoadingStarted.connect(self.ui.dockRendering.addStartedWork)
        self.DVC.sigLoadingFinished.connect(self.ui.dockRendering.addFinishedWork)
        #self.timeSeriesDateViewCollection.sigSpatialExtentChanged.connect(self.setSpatialExtent)
        self.TS.sigTimeSeriesDatesAdded.connect(self.DVC.addDates)
        self.TS.sigTimeSeriesDatesRemoved.connect(self.DVC.removeDates)
        #add dates, if already existing
        self.DVC.addDates(self.TS[:])
        if len(self.TS) > 0:
            self.setSpatialExtent(self.TS.getMaxSpatialExtent())
        #self.setSubsetSize(QSize(100,50))


    def registerMapCanvas(self, mapCanvas):
        from timeseriesviewer.mapcanvas import MapCanvas
        assert isinstance(mapCanvas, MapCanvas)

        self.mMapCanvases.append(mapCanvas)

        #set general canvas properties
        mapCanvas.setFixedSize(self.mSize)
        mapCanvas.setCrs(self.mCRS)
        mapCanvas.setSpatialExtent(self.mSpatialExtent)


        #register on map canvas signals
        mapCanvas.sigSpatialExtentChanged.connect(lambda e: self.setSpatialExtent(e, mapCanvas))



    def setCrosshairStyle(self, crosshairStyle):
        from timeseriesviewer.mapcanvas import MapCanvas
        for mapCanvas in self.mMapCanvases:
            assert isinstance(mapCanvas, MapCanvas)
            mapCanvas.setCrosshairStyle(crosshairStyle)

        #self.MVC.setCrosshairStyle(crosshairStyle)

    def setShowCrosshair(self, b):
        self.MVC.setShowCrosshair(b)

    def setVectorLayer(self, lyr):
        self.MVC.setVectorLayer(lyr)

    def createMapView(self):
        self.MVC.createMapView()

    def activateMapTool(self, key):
        from timeseriesviewer.mapcanvas import MapCanvas
        for mapCanvas in self.mMapCanvases:
            assert isinstance(mapCanvas, MapCanvas)
            mapCanvas.activateMapTool(key)

    def setMapSize(self, size):
        assert isinstance(size, QSize)
        self.mSize = size
        from timeseriesviewer.mapcanvas import MapCanvas
        for mapCanvas in self.mMapCanvases:
            assert isinstance(mapCanvas, MapCanvas)
            mapCanvas.setFixedSize(size)
        self.sigMapSizeChanged.emit(self.mSize)
        self.adjustScrollArea()

    def subsetSize(self):
        return QSize(self.mSize)


    def refresh(self):
        #print('STV REFRESH')
        for tsdView in self.DVC:
            tsdView.refresh()
        self.mRefreshTimer.stop()

    def adjustScrollArea(self):
        #adjust scroll area widget to fit all visible widgets
        m = self.targetLayout.contentsMargins()
        n = len(self.DVC)
        w = h = 0

        s = QSize()
        r = None
        for TSDView in [v for v in self.DVC if v.ui.isVisible()]:
            s = s + TSDView.sizeHint()
            if r is None:
                r = TSDView.sizeHint()
        if r:
            if isinstance(self.targetLayout, QHBoxLayout):

                s = QSize(s.width(), r.height())
            else:
                s = QSize(r.width(), s.height())

            s = s + QSize(m.left() + m.right(), m.top() + m.bottom())
            self.targetLayout.parentWidget().setFixedSize(s)




    def setMaxTSDViews(self, n=-1):
        self.nMaxTSDViews = n
        #todo: remove views

    def setSpatialCenter(self, center, mapCanvas0=None):
        if self.mBlockCanvasSignals:
            return True

        assert isinstance(center, SpatialPoint)
        center = center.toCrs(self.mCRS)
        if not isinstance(center, SpatialPoint):
            return

        self.mBlockCanvasSignals = True
        self.mSpatialExtent.setCenter(center)
        for mapCanvas in self.mMapCanvases:
            if mapCanvas != mapCanvas0:
                oldState = mapCanvas.blockSignals(True)
                mapCanvas.setCenter(center)
                mapCanvas.blockSignals(oldState)
        self.mBlockCanvasSignals = False

        self.sigSpatialExtentChanged.emit(self.mSpatialExtent)


    def setSpatialExtent(self, extent, mapCanvas0=None):
        if self.mBlockCanvasSignals:
            return True

        assert isinstance(extent, SpatialExtent)
        extent = extent.toCrs(self.mCRS)
        if not isinstance(extent, SpatialExtent) \
            or extent.isEmpty() or not extent.isFinite() \
            or extent.width() <= 0 \
            or extent.height() <= 0 \
            or extent == self.mSpatialExtent:
            return

        self.mBlockCanvasSignals = True
        self.mSpatialExtent = extent
        for mapCanvas in self.mMapCanvases:
            if mapCanvas != mapCanvas0:
                oldState = mapCanvas.blockSignals(True)
                mapCanvas.setExtent(extent)
                mapCanvas.blockSignals(oldState)

        self.mBlockCanvasSignals = False
        #for mapCanvas in self.mMapCanvases:
        #    mapCanvas.refresh()
        self.mRefreshTimer.start()
        self.sigSpatialExtentChanged.emit(extent)

    def setBackgroundColor(self, color):
        assert isinstance(color, QColor)
        self.mColor = color

    def backgroundColor(self):
        return self.mColor


    def mapCanvasIterator(self):
        return self.mMapCanvases[:]

    def setCrs(self, crs):
        assert isinstance(crs, QgsCoordinateReferenceSystem)

        if self.mCRS != crs:
            from timeseriesviewer.utils import saveTransform
            if saveTransform(self.mSpatialExtent, self.mCRS, crs):
                self.mCRS = crs
                for mapCanvas in self.mapCanvasIterator():
                    #print(('STV set CRS {} {}', str(mapCanvas), self.mCRS.description()))
                    mapCanvas.setCrs(crs)
            else:
                pass
            self.sigCRSChanged.emit(self.mCRS)


    def crs(self):
        return self.mCRS

    def spatialExtent(self):
        return self.mSpatialExtent



    def navigateToTSD(self, TSD):
        assert isinstance(TSD, TimeSeriesDatum)
        #get widget related to TSD
        tsdv = self.DVC.tsdView(TSD)
        assert isinstance(self.scrollArea, QScrollArea)
        self.scrollArea.ensureWidgetVisible(tsdv.ui)




    def setMapViewVisibility(self, bandView, isVisible):
        assert isinstance(bandView, MapView)
        assert isinstance(isVisible, bool)

        for tsdv in self.TSDViews:
            tsdv.setMapViewVisibility(bandView, isVisible)


class DateViewCollection(QObject):

    sigResizeRequired = pyqtSignal()
    sigLoadingStarted = pyqtSignal(MapView, TimeSeriesDatum)
    sigLoadingFinished = pyqtSignal(MapView, TimeSeriesDatum)
    sigShowProfiles = pyqtSignal(SpatialPoint)
    sigSpatialExtentChanged = pyqtSignal(SpatialExtent)

    def __init__(self, STViz):
        assert isinstance(STViz, SpatialTemporalVisualization)
        super(DateViewCollection, self).__init__()
        #self.tsv = tsv
        #self.timeSeries = tsv.TS

        self.views = list()
        self.STV = STViz
        self.ui = self.STV.targetLayout.parentWidget()
        self.scrollArea = self.ui.parentWidget().parentWidget()
        #potentially there are many more dates than views.
        #therefore we implement the addinng/removing of mapviews here
        #we reduce the number of layout refresh calls by
        #suspending signals, adding the new map view canvases, and sending sigResizeRequired

        self.STV.MVC.sigMapViewAdded.connect(self.addMapView)
        self.STV.MVC.sigMapViewRemoved.connect(self.removeMapView)

        self.setFocusView(None)



    def tsdView(self, tsd):
        r = [v for v in self.views if v.TSD == tsd]
        if len(r) == 1:
            return r[0]
        else:
            raise Exception('TSD not in list')

    def addMapView(self, mapView):
        assert isinstance(mapView, MapView)
        w = self.ui
        w.setUpdatesEnabled(False)
        for tsdv in self.views:
            tsdv.ui.setUpdatesEnabled(False)

        for tsdv in self.views:
            tsdv.insertMapView(mapView)

        for tsdv in self.views:
            tsdv.ui.setUpdatesEnabled(True)

        #mapView.sigSensorRendererChanged.connect(lambda *args : self.setRasterRenderer(mapView, *args))
        w.setUpdatesEnabled(True)
        self.sigResizeRequired.emit()

    def removeMapView(self, mapView):
        assert isinstance(mapView, MapView)
        for tsdv in self.views:
            tsdv.removeMapView(mapView)
        self.sigResizeRequired.emit()


    def setFocusView(self, tsd):
        self.focusView = tsd

    def orderedViews(self):
        #returns the
        if self.focusView is not None:
            assert isinstance(self.focusView, DatumView)
            return sorted(self.views,key=lambda v: np.abs(v.TSD.date - self.focusView.TSD.date))
        else:
            return self.views

    """
    def setSubsetSize(self, size):
        assert isinstance(size, QSize)
        self.subsetSize = size

        for tsdView in self.orderedViews():
            tsdView.blockSignals(True)

        for tsdView in self.orderedViews():
            tsdView.setSubsetSize(size)

        for tsdView in self.orderedViews():
            tsdView.blockSignals(False)
    """


    def addDates(self, tsdList):
        """
        Create a new TSDView
        :param tsdList:
        :return:
        """
        for tsd in tsdList:
            assert isinstance(tsd, TimeSeriesDatum)
            DV = DatumView(tsd, self, self.STV.MVC, parent=self.ui)
            #tsdView.setSubsetSize(self.subsetSize)
            DV.sigLoadingStarted.connect(self.sigLoadingStarted.emit)
            DV.sigLoadingFinished.connect(self.sigLoadingFinished.emit)
            DV.sigVisibilityChanged.connect(lambda: self.STV.adjustScrollArea())


            for i, mapView in enumerate(self.STV.MVC):
                DV.insertMapView(mapView)

            bisect.insort(self.views, DV)
            i = self.views.index(DV)

            DV.ui.setParent(self.STV.targetLayout.parentWidget())
            self.STV.targetLayout.insertWidget(i, DV.ui)
            DV.ui.show()

        if len(tsdList) > 0:
            self.sigResizeRequired.emit()

    def removeDates(self, tsdList):
        toRemove = [v for v in self.views if v.TSD in tsdList]
        removedDates = []
        for DV in toRemove:
            self.views.remove(DV)
            DV.ui.parent().layout().removeWidget(DV.ui)
            DV.ui.hide()
            DV.ui.close()
            removedDates.append(DV.TSD)
            del DV

        if len(removedDates) > 0:
            self.sigResizeRequired.emit()

    def __len__(self):
        return len(self.views)

    def __iter__(self):
        return iter(self.views)

    def __getitem__(self, slice):
        return self.views[slice]

    def __delitem__(self, slice):
        self.removeDates(self.views[slice])

class MapViewCollection(QObject):

    sigMapViewAdded = pyqtSignal(MapView)
    sigMapViewRemoved = pyqtSignal(MapView)
    sigSetMapViewVisibility = pyqtSignal(MapView, bool)
    sigShowProfiles = pyqtSignal(SpatialPoint)

    def __init__(self, spatialTemporalVisualization):
        assert isinstance(spatialTemporalVisualization, SpatialTemporalVisualization)
        super(MapViewCollection, self).__init__()
        self.STV = spatialTemporalVisualization
        self.STV.dockMapViews.actionApplyStyles.triggered.connect(self.applyStyles)
        self.STV.TS.sigSensorAdded.connect(self.addSensor)
        self.STV.TS.sigSensorRemoved.connect(self.removeSensor)
        self.ui = spatialTemporalVisualization.dockMapViews
        self.btnList = spatialTemporalVisualization.dockMapViews.BVButtonList
        self.scrollArea = spatialTemporalVisualization.dockMapViews.scrollAreaMapViews
        self.scrollAreaContent = spatialTemporalVisualization.dockMapViews.scrollAreaMapsViewDockContent
        self.mapViewsDefinitions = []
        self.mapViewButtons = dict()
        self.adjustScrollArea()

    def applyStyles(self):
        for mapView in self.mapViewsDefinitions:
            mapView.applyStyles()

    def setCrosshairStyle(self, crosshairStyle):
        for mapView in self.mapViewsDefinitions:
            mapView.setCrosshairStyle(crosshairStyle)

    def setShowCrosshair(self, b):
        for mapView in self.mapViewsDefinitions:
            mapView.setShowCrosshair(b)

    def index(self, mapView):
        assert isinstance(mapView, MapView)
        return self.mapViewsDefinitions.index(mapView)

    def adjustScrollArea(self):
        #adjust scroll area widget to fit all visible widgets
        l = self.scrollAreaContent.layout()
        from timeseriesviewer.ui.widgets import maxWidgetSizes
        newSize = maxWidgetSizes(l)
        #print(newSize)
        #newSize = self.scrollAreaContent.sizeHint()
        self.scrollAreaContent.setFixedSize(newSize)

    def setVectorLayer(self, lyr):
        for mapView in self.mapViewsDefinitions:
            assert isinstance(mapView, MapView)
            mapView.setVectorLayer(lyr)

    def addSensor(self, sensor):
        for mapView in self.mapViewsDefinitions:
            mapView.addSensor(sensor)
        self.adjustScrollArea()

    def removeSensor(self, sensor):
        for mapView in self.mapViewsDefinitions:
            mapView.removeSensor(sensor)

    def createMapView(self):

        btn = QToolButton(self.btnList)
        self.btnList.layout().insertWidget(self.btnList.layout().count() - 1, btn)

        mapView = MapView(self, parent=self.scrollArea)
        mapView.sigRemoveMapView.connect(self.removeMapView)
        mapView.sigShowProfiles.connect(self.sigShowProfiles.emit)

        for sensor in self.STV.TS.Sensors:
            mapView.addSensor(sensor)

        self.mapViewButtons[mapView] = btn
        self.mapViewsDefinitions.append(mapView)


        btn.clicked.connect(lambda : self.showMapViewDefinition(mapView))
        self.refreshMapViewTitles()
        if len(self) == 1:
            self.showMapViewDefinition(mapView)
        self.sigMapViewAdded.emit(mapView)
        self.adjustScrollArea()

    def removeMapView(self, mapView):
        assert isinstance(mapView, MapView)
        btn = self.mapViewButtons[mapView]

        idx = self.mapViewsDefinitions.index(mapView)

        self.mapViewsDefinitions.remove(mapView)
        self.mapViewButtons.pop(mapView)

        mapView.ui.setVisible(False)
        btn.setVisible(False)
        self.btnList.layout().removeWidget(btn)
        l = self.scrollAreaContent.layout()

        for d in self.recentMapViewDefinitions():
            d.ui.setVisible(False)
            l.removeWidget(d.ui)
        l.removeWidget(mapView.ui)
        mapView.ui.close()
        btn.close()
        self.refreshMapViewTitles()
        self.sigMapViewRemoved.emit(mapView)
        if len(self) > 0:
            #show previous mapViewDefinition
            idxNext = max([idx-1, 0])
            self.showMapViewDefinition(self.mapViewsDefinitions[idxNext])

    def refreshMapViewTitles(self):

        for i, mapView in enumerate(self.mapViewsDefinitions):
            number = i+1
            title = '#{}'.format(number)
            mapView.setTitle(title)
            btn = self.mapViewButtons[mapView]
            btn.setText('{}'.format(number))
            btn.setToolTip('Show definition for map view {}'.format(number))
            btn.setSizePolicy(QSizePolicy.Expanding, QSizePolicy.Fixed)



    def showMapViewDefinition(self, mapViewDefinition):
        assert mapViewDefinition in self.mapViewsDefinitions
        assert isinstance(mapViewDefinition, MapView)
        l = self.scrollAreaContent.layout()

        for d in self.recentMapViewDefinitions():
            d.ui.setVisible(False)
            l.removeWidget(d.ui)

        l.insertWidget(l.count() - 1, mapViewDefinition.ui)
        mapViewDefinition.ui.setVisible(True)
        self.ui.setWindowTitle(self.ui.baseTitle + '|'+mapViewDefinition.title())

    def recentMapViewDefinitions(self):
        parent = self.scrollAreaContent
        return [ui.mapViewDefinition() for ui in parent.findChildren(MapViewDefinitionUI)]


    def setMapViewVisibility(self, bandView, isVisible):
        assert isinstance(bandView, MapView)
        assert isinstance(isVisible, bool)





    def __len__(self):
        return len(self.mapViewsDefinitions)

    def __iter__(self):
        return iter(self.mapViewsDefinitions)

    def __getitem__(self, key):
        return self.mapViewsDefinitions[key]

    def __contains__(self, mapView):
        return mapView in self.mapViewsDefinitions



class MapViewDefinitionUI(QGroupBox, loadUi('mapviewdefinition.ui')):

    sigHideMapView = pyqtSignal()
    sigShowMapView = pyqtSignal()
    sigVectorVisibility = pyqtSignal(bool)

    def __init__(self, mapViewDefinition,parent=None):
        super(MapViewDefinitionUI, self).__init__(parent)

        self.setupUi(self)
        self.mMapViewDefinition = mapViewDefinition
        self.btnRemoveMapView.setDefaultAction(self.actionRemoveMapView)
        self.btnMapViewVisibility.setDefaultAction(self.actionToggleVisibility)
        self.btnApplyStyles.setDefaultAction(self.actionApplyStyles)
        self.btnVectorOverlayVisibility.setDefaultAction(self.actionToggleVectorVisibility)
        self.btnShowCrosshair.setDefaultAction(self.actionShowCrosshair)


        self.actionToggleVisibility.toggled.connect(lambda: self.setVisibility(not self.actionToggleVisibility.isChecked()))
        self.actionToggleVectorVisibility.toggled.connect(lambda : self.sigVectorVisibility.emit(self.actionToggleVectorVisibility.isChecked()))

    def DEPRsizeHint(self):

        #m = self.layout().contentsMargins()
        #sl = maxWidgetSizes(self.sensorList)
        #sm = self.buttonList.size()
        #w = sl.width() + m.left()+ m.right() + sm.width()
        #h = sl.height() + m.top() + m.bottom() + sm.height()
        return maxWidgetSizes(self.sensorList.layout())



    def mapViewDefinition(self):
        return self.mMapViewDefinition


    def setVisibility(self, isVisible):
        if isVisible != self.actionToggleVisibility.isChecked():
            self.btnMapViewVisibility.setChecked(isVisible)
            if isVisible:
                self.sigShowMapView.emit()
            else:
                self.sigHideMapView.emit()

    def visibility(self):
        return self.actionToggleVisibility.isChecked()


class MapViewDockUI(TsvDockWidgetBase, loadUi('mapviewdock.ui')):
    def __init__(self, parent=None):
        super(MapViewDockUI, self).__init__(parent)
        self.setupUi(self)

        self.baseTitle = self.windowTitle()
        self.btnApplyStyles.setDefaultAction(self.actionApplyStyles)

        #self.dockLocationChanged.connect(self.adjustLayouts)

    def toggleLayout(self, p):
        newLayout = None
        l = p.layout()
        print('toggle layout {}'.format(str(p.objectName())))
        tmp = QWidget()
        tmp.setLayout(l)
        sMax = p.maximumSize()
        sMax.transpose()
        sMin = p.minimumSize()
        sMin.transpose()
        p.setMaximumSize(sMax)
        p.setMinimumSize(sMin)
        if isinstance(l, QVBoxLayout):
            newLayout = QHBoxLayout()
        else:
            newLayout = QVBoxLayout()
        print(l, '->', newLayout)

        while l.count() > 0:
            item = l.itemAt(0)
            l.removeItem(item)

            newLayout.addItem(item)


        p.setLayout(newLayout)
        return newLayout

    def adjustLayouts(self, area):
        return
        lOld = self.scrollAreaMapsViewDockContent.layout()
        if area in [Qt.LeftDockWidgetArea, Qt.RightDockWidgetArea] \
            and isinstance(lOld, QVBoxLayout) or \
        area in [Qt.TopDockWidgetArea, Qt.BottomDockWidgetArea] \
                        and isinstance(lOld, QHBoxLayout):

            #self.toogleLayout(self.scrollAreaMapsViewDockContent)
            self.toggleLayout(self.BVButtonList)<|MERGE_RESOLUTION|>--- conflicted
+++ resolved
@@ -72,11 +72,6 @@
 
     def setVectorLayer(self, lyr):
         if isinstance(lyr, QgsVectorLayer):
-<<<<<<< HEAD
-            self.vectorLayer = lyr
-            self.vectorLayer.rendererChanged.connect(self.onVectorLayerChanges)
-            self.ui.btnVectorOverlayVisibility.setEnabled(True)
-=======
             #add vector layer
             self.mVectorLayer = lyr
             self.mVectorLayer.rendererChanged.connect(self.sigVectorLayerChanged)
@@ -87,26 +82,14 @@
                 mapCanvas.addLazyVectorSources([lyr])
                 mapCanvas.refresh()
 
->>>>>>> 6e5f0a34
         else:
             #remove vector layers
             self.mVectorLayer = None
             self.ui.btnVectorOverlayVisibility.setEnabled(False)
-<<<<<<< HEAD
-
-        self.onVectorLayerChanges()
-
-    def onVectorLayerChanges(self):
-
-        s = ""
-        for mapCanvas in self.mMapCanvases:
-            s = ""
-=======
             for mapCanvas in self.mapCanvases():
                 mapCanvas.setLayers([l for l in mapCanvas.mLayers if not isinstance(l, QgsVectorLayer)])
                 #mapCanvas.refresh()
         self.sigVectorLayerChanged.emit()
->>>>>>> 6e5f0a34
 
 
 

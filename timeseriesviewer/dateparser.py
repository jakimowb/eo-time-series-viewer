--- conflicted
+++ resolved
@@ -104,19 +104,15 @@
         return np.datetime64(match.group())
 
     match = regDecimalYear.search(text)
-
     if match:
         year = float(match.group('year'))
         df = float(match.group('datefraction'))
         num = match.group()
         return num2date(num)
 
-<<<<<<< HEAD
     match = regYYYY.search(text)
     if match:
         return np.datetime64(match.group('year'))
-=======
->>>>>>> 66cb4a04
     return None
 
 def datetime64FromYYYYMMDD(yyyymmdd):
@@ -133,6 +129,7 @@
     doy = doy.astype(np.int16)
     return doy
 
+    return (dt.astype('datetime64[D]') - dt.astype('datetime64[Y]')).astype(int)+1
 
 def datetime64FromDOY(year, doy):
         if type(year) is str:
@@ -165,11 +162,7 @@
 class ImageDateReaderDefault(ImageDateReader):
     def __init__(self, dataSet):
         super(ImageDateReaderDefault, self).__init__(dataSet)
-<<<<<<< HEAD
-        self.regDateKeys = re.compile(r'(acquisition[ _]*time|date|datetime)', re.IGNORECASE)
-=======
-        self.regDateKeys = re.compile('(acquisition[ ]*time|date|datetime)', re.IGNORECASE)
->>>>>>> 66cb4a04
+        self.regDateKeys = re.compile('(acquisition[ ]*time|datetime)', re.IGNORECASE)
 
     def readDTG(self):
         # search metadata for datetime information

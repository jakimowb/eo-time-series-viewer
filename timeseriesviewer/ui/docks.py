from qgis.core import *
from qgis.gui import QgsDockWidget
from PyQt4.QtCore import *
from PyQt4.QtGui import *

from timeseriesviewer import jp, SETTINGS
from timeseriesviewer.utils import loadUi, SpatialExtent

class TsvDockWidgetBase(QgsDockWidget):

    def __init__(self, parent):
        super(TsvDockWidgetBase, self).__init__(parent)
        self.setupUi(self)

    def _blockSignals(self, widgets, block=True):
        states = dict()
        if isinstance(widgets, dict):
            for w, block in widgets.items():
                states[w] = w.blockSignals(block)
        else:
            for w in widgets:
                states[w] = w.blockSignals(block)
        return states



class RenderingDockUI(TsvDockWidgetBase, loadUi('renderingdock.ui')):
    from timeseriesviewer.crosshair import CrosshairStyle

    sigMapCanvasColorChanged = pyqtSignal(QColor)
    sigSpatialExtentChanged = pyqtSignal(SpatialExtent)
    sigCrsChanged = pyqtSignal(QgsCoordinateReferenceSystem)
    sigMapSizeChanged = pyqtSignal(QSize)
    sigQgisInteractionRequest = pyqtSignal(str)
    sigShowVectorLayer = pyqtSignal(QgsVectorLayer)
    sigRemoveVectorLayer = pyqtSignal()

    def __init__(self, parent=None):
        super(RenderingDockUI, self).__init__(parent)
        self.setupUi(self)
        self.progress = dict()
        self.spinBoxMapSizeX.valueChanged.connect(lambda : self.onMapSizeChanged('X'))
        self.spinBoxMapSizeY.valueChanged.connect(lambda : self.onMapSizeChanged('Y'))
        self.mLastMapSize = self.mapSize()
        self.mSubsetRatio = None
        self.mResizeStop = False
        self.btnApplySizeChanges.setEnabled(False)
        self.btnApplySizeChanges.clicked.connect(lambda: self.onMapSizeChanged(None))
        self.btnMapCanvasColor.colorChanged.connect(self.sigMapCanvasColorChanged)
        self.btnCrs.crsChanged.connect(self.sigCrsChanged)

<<<<<<< HEAD
        self.gbQgsVectorLayer.clicked.connect(self.onLayerChanged)
        self.cbQgsVectorLayer.layerChanged.connect(self.onLayerChanged)

        self.frameRTSync.setVisible(False)
=======
>>>>>>> 6e5f0a34
        self.progressBar.setVisible(False)
        self.enableQgisInteraction(False)

<<<<<<< HEAD
        self.enableQgisSyncronization(False)
=======
        self.gbQgsVectorLayer.clicked.connect(self.onVectorOverlayerChanged)
        self.cbQgsVectorLayer.currentIndexChanged.connect(self.onVectorOverlayerChanged)
>>>>>>> 6e5f0a34

        self.btnSetQGISCenter.clicked.connect(lambda : self.sigQgisInteractionRequest.emit('tsvCenter2qgsCenter'))
        self.btnSetQGISExtent.clicked.connect(lambda: self.sigQgisInteractionRequest.emit('tsvExtent2qgsExtent'))
        self.btnGetQGISCenter.clicked.connect(lambda: self.sigQgisInteractionRequest.emit('qgisCenter2tsvCenter'))
        self.btnGetQGISExtent.clicked.connect(lambda: self.sigQgisInteractionRequest.emit('qgisExtent2tsvExtent'))

<<<<<<< HEAD
    def onLayerChanged(self, *args):
        lyr = self.cbQgsVectorLayer.currentLayer()
        b = self.gbQgsVectorLayer.isChecked()

        if b and isinstance(lyr, QgsVectorLayer):
            self.sigShowVectorLayer.emit(lyr)
        else:
            self.sigRemoveVectorLayer.emit()


    def enableQgisSyncronization(self, b):
=======
    sigShowVectorOverlay = pyqtSignal(QgsVectorLayer)
    sigRemoveVectorOverlay = pyqtSignal()
    def onVectorOverlayerChanged(self, *args):

        b = self.gbQgsVectorLayer.isChecked()
        lyr = self.cbQgsVectorLayer.currentLayer()
        if b and isinstance(lyr, QgsVectorLayer):
            self.sigShowVectorOverlay.emit(lyr)
        else:
            self.sigRemoveVectorOverlay.emit()
        s = ""

    def enableQgisInteraction(self, b):
>>>>>>> 6e5f0a34

        self.gbSyncQgs.setEnabled(b)
        if b:
            self.gbSyncQgs.setTitle('QGIS')
        else:
            self.gbSyncQgs.setTitle('QGIS (not available)')
<<<<<<< HEAD
        self.gbQgsVectorLayer.setEnabled(b)

=======

        self.gbQgsVectorLayer.setEnabled(b)
>>>>>>> 6e5f0a34


    def setCrs(self, crs):
        assert isinstance(crs, QgsCoordinateReferenceSystem)
        self.btnCrs.setCrs(crs)
        self.btnCrs.setLayerCrs(crs)
        #self.sigCrsChanged.emit(self.crs())

    def crs(self):
        return self.btnCrs.crs()

    def spatialExtent(self):
        crs = self.crs()
        if not crs:
            return None
        width = QgsVector(self.spinBoxExtentWidth.value(), 0.0)
        height = QgsVector(0.0, self.spinBoxExtentHeight.value())

        Center = QgsPoint(self.spinBoxExtentCenterX.value(), self.spinBoxExtentCenterY.value())
        UL = Center - (width * 0.5) + (height * 0.5)
        LR = Center + (width * 0.5) - (height * 0.5)

        from timeseriesviewer.main import SpatialExtent
        return SpatialExtent(self.crs(), UL, LR)

    def setSpatialExtent(self, extent):
        old = self.spatialExtent()
        assert isinstance(extent, SpatialExtent)
        center = extent.center()



        states = self._blockSignals(self.spatialExtentWidgets, True)

        self.spinBoxExtentCenterX.setValue(center.x())
        self.spinBoxExtentCenterY.setValue(center.y())
        self.spinBoxExtentWidth.setValue(extent.width())
        self.spinBoxExtentHeight.setValue(extent.height())
        self.setCrs(extent.crs())
        self._blockSignals(states)

        if extent != old:
            self.sigSetSpatialExtent.emit(extent)

    def _blockSignals(self, widgets, block=True):
        states = dict()
        if isinstance(widgets, dict):
            for w, block in widgets.items():
                states[w] = w.blockSignals(block)
        else:
            for w in widgets:
                states[w] = w.blockSignals(block)
        return states


    def setMapSize(self, size, blockWidgetSignals = True):
        assert isinstance(size, QSize)
        w = [self.spinBoxMapSizeX, self.spinBoxMapSizeY]

        if blockWidgetSignals:
            self._blockSignals(w, True)

        self.spinBoxMapSizeX.setValue(size.width()),
        self.spinBoxMapSizeY.setValue(size.height())
        self.mLastMapSize = QSize(size)
        if blockWidgetSignals:
            self._blockSignals(w, False)

    def mapSize(self):
        return QSize(self.spinBoxMapSizeX.value(),
                     self.spinBoxMapSizeY.value())

    def onMapSizeChanged(self, dim):
        newSize = self.mapSize()
        #1. set size of other dimension accordingly
        if dim is not None:
            if self.checkBoxKeepSubsetAspectRatio.isChecked():
                if dim == 'X':
                    vOld = self.mLastMapSize.width()
                    vNew = newSize.width()
                    targetSpinBox = self.spinBoxMapSizeY
                elif dim == 'Y':
                    vOld = self.mLastMapSize.height()
                    vNew = newSize.height()
                    targetSpinBox = self.spinBoxMapSizeX

                oldState = targetSpinBox.blockSignals(True)
                targetSpinBox.setValue(int(round(float(vNew) / vOld * targetSpinBox.value())))
                targetSpinBox.blockSignals(oldState)
                newSize = self.mapSize()
            if newSize != self.mLastMapSize:
                self.btnApplySizeChanges.setEnabled(True)
        else:
            self.sigMapSizeChanged.emit(self.mapSize())
            self.btnApplySizeChanges.setEnabled(False)
        self.setMapSize(newSize, True)

    def addStartedWork(self, *args):
        self.progress[args] = False
        self.refreshProgressBar()


    def refreshProgressBar(self):
        self.progressBar.setMaximum(len(self.progress.keys()))
        p = len([v for v in self.progress.values() if v == True])
        self.progressBar.setValue(p)


    def addFinishedWork(self, *args):
        if args in self.progress.keys():
            self.progress[args] = True

        else:
            s = ""
        self.refreshProgressBar()



class TimeSeriesDockUI(TsvDockWidgetBase, loadUi('timeseriesdock.ui')):
    def __init__(self, parent=None):
        super(TimeSeriesDockUI, self).__init__(parent)
        #self.setupUi(self)
        self.btnAddTSD.setDefaultAction(parent.actionAddTSD)
        self.btnRemoveTSD.setDefaultAction(parent.actionRemoveTSD)
        self.btnLoadTS.setDefaultAction(parent.actionLoadTS)
        self.btnSaveTS.setDefaultAction(parent.actionSaveTS)
        self.btnClearTS.setDefaultAction(parent.actionClearTS)

        self.progressBar.setMinimum(0)
        self.setProgressInfo(0,100, 'Add images to fill time series')
        self.progressBar.setValue(0)
        self.progressInfo.setText(None)
        self.frameFilters.setVisible(False)

        self.connectTimeSeries(None)

    def setStatus(self):
        from timeseriesviewer.timeseries import TimeSeries
        if isinstance(self.TS, TimeSeries):
            ndates = len(self.TS)
            nsensors = len(set([tsd.sensor for tsd in self.TS]))
            msg = '{} scene(s) from {} sensor(s)'.format(ndates, nsensors)
            if ndates > 1:
                msg += ', {} to {}'.format(str(self.TS[0].date), str(self.TS[-1].date))
            self.progressInfo.setText(msg)

    def setProgressInfo(self, nDone, nMax, message=None):
        if self.progressBar.maximum() != nMax:
            self.progressBar.setMaximum(nMax)
        self.progressBar.setValue(nDone)
        self.progressInfo.setText(message)
        QgsApplication.processEvents()
        if nDone == nMax:
            QTimer.singleShot(3000, lambda: self.setStatus())

    def onSelectionChanged(self, *args):
        self.btnRemoveTSD.setEnabled(self.SM is not None and len(self.SM.selectedRows()) > 0)

    def selectedTimeSeriesDates(self):
        if self.SM is not None:
            return [self.TSM.data(idx, Qt.UserRole) for idx in self.SM.selectedRows()]
        return []

    def connectTimeSeries(self, TS):
        from timeseriesviewer.timeseries import TimeSeries
        self.TS = TS
        self.TSM = None
        self.SM = None
        self.timeSeriesInitialized = False

        if isinstance(TS, TimeSeries):
            from timeseriesviewer.viewmodels import TimeSeriesTableModel
            self.TSM = TimeSeriesTableModel(self.TS)
            self.tableView_TimeSeries.setModel(self.TSM)
            self.SM = QItemSelectionModel(self.TSM)
            self.tableView_TimeSeries.setSelectionModel(self.SM)
            self.SM.selectionChanged.connect(self.onSelectionChanged)
            self.tableView_TimeSeries.horizontalHeader().setResizeMode(QHeaderView.ResizeToContents)
            TS.sigLoadingProgress.connect(self.setProgressInfo)

        self.onSelectionChanged()


if __name__ == '__main__':
    import site, sys
    #add site-packages to sys.path as done by enmapboxplugin.py

    from timeseriesviewer import sandbox
    qgsApp = sandbox.initQgisEnvironment()
    d = RenderingDockUI()
    d.show()
    p = sandbox.SignalPrinter(d)

    qgsApp.exec_()
    qgsApp.exitQgis()<|MERGE_RESOLUTION|>--- conflicted
+++ resolved
@@ -32,8 +32,6 @@
     sigCrsChanged = pyqtSignal(QgsCoordinateReferenceSystem)
     sigMapSizeChanged = pyqtSignal(QSize)
     sigQgisInteractionRequest = pyqtSignal(str)
-    sigShowVectorLayer = pyqtSignal(QgsVectorLayer)
-    sigRemoveVectorLayer = pyqtSignal()
 
     def __init__(self, parent=None):
         super(RenderingDockUI, self).__init__(parent)
@@ -49,41 +47,17 @@
         self.btnMapCanvasColor.colorChanged.connect(self.sigMapCanvasColorChanged)
         self.btnCrs.crsChanged.connect(self.sigCrsChanged)
 
-<<<<<<< HEAD
-        self.gbQgsVectorLayer.clicked.connect(self.onLayerChanged)
-        self.cbQgsVectorLayer.layerChanged.connect(self.onLayerChanged)
-
-        self.frameRTSync.setVisible(False)
-=======
->>>>>>> 6e5f0a34
         self.progressBar.setVisible(False)
         self.enableQgisInteraction(False)
 
-<<<<<<< HEAD
-        self.enableQgisSyncronization(False)
-=======
         self.gbQgsVectorLayer.clicked.connect(self.onVectorOverlayerChanged)
         self.cbQgsVectorLayer.currentIndexChanged.connect(self.onVectorOverlayerChanged)
->>>>>>> 6e5f0a34
 
         self.btnSetQGISCenter.clicked.connect(lambda : self.sigQgisInteractionRequest.emit('tsvCenter2qgsCenter'))
         self.btnSetQGISExtent.clicked.connect(lambda: self.sigQgisInteractionRequest.emit('tsvExtent2qgsExtent'))
         self.btnGetQGISCenter.clicked.connect(lambda: self.sigQgisInteractionRequest.emit('qgisCenter2tsvCenter'))
         self.btnGetQGISExtent.clicked.connect(lambda: self.sigQgisInteractionRequest.emit('qgisExtent2tsvExtent'))
 
-<<<<<<< HEAD
-    def onLayerChanged(self, *args):
-        lyr = self.cbQgsVectorLayer.currentLayer()
-        b = self.gbQgsVectorLayer.isChecked()
-
-        if b and isinstance(lyr, QgsVectorLayer):
-            self.sigShowVectorLayer.emit(lyr)
-        else:
-            self.sigRemoveVectorLayer.emit()
-
-
-    def enableQgisSyncronization(self, b):
-=======
     sigShowVectorOverlay = pyqtSignal(QgsVectorLayer)
     sigRemoveVectorOverlay = pyqtSignal()
     def onVectorOverlayerChanged(self, *args):
@@ -97,20 +71,14 @@
         s = ""
 
     def enableQgisInteraction(self, b):
->>>>>>> 6e5f0a34
 
         self.gbSyncQgs.setEnabled(b)
         if b:
             self.gbSyncQgs.setTitle('QGIS')
         else:
             self.gbSyncQgs.setTitle('QGIS (not available)')
-<<<<<<< HEAD
+
         self.gbQgsVectorLayer.setEnabled(b)
-
-=======
-
-        self.gbQgsVectorLayer.setEnabled(b)
->>>>>>> 6e5f0a34
 
 
     def setCrs(self, crs):

<?xml version="1.0" encoding="UTF-8"?>
<ui version="4.0">
 <class>DockWidget</class>
 <widget class="QDockWidget" name="DockWidget">
  <property name="geometry">
   <rect>
    <x>0</x>
    <y>0</y>
<<<<<<< HEAD
    <width>245</width>
    <height>359</height>
=======
    <width>220</width>
    <height>387</height>
>>>>>>> 6e5f0a34
   </rect>
  </property>
  <property name="windowTitle">
   <string>Map Rendering</string>
  </property>
  <widget class="QFrame" name="dockWidgetContents2">
   <property name="frameShape">
    <enum>QFrame::NoFrame</enum>
   </property>
   <property name="frameShadow">
    <enum>QFrame::Sunken</enum>
   </property>
   <layout class="QVBoxLayout" name="verticalLayout">
    <item>
     <widget class="QGroupBox" name="groupBox">
      <property name="sizePolicy">
       <sizepolicy hsizetype="Preferred" vsizetype="Preferred">
        <horstretch>0</horstretch>
        <verstretch>0</verstretch>
       </sizepolicy>
      </property>
      <property name="minimumSize">
       <size>
        <width>0</width>
        <height>0</height>
       </size>
      </property>
      <property name="maximumSize">
       <size>
        <width>16777215</width>
        <height>200</height>
       </size>
      </property>
      <property name="title">
       <string>Map Properties</string>
      </property>
      <property name="checkable">
       <bool>false</bool>
      </property>
      <layout class="QGridLayout" name="gridLayout" columnstretch="0,2,0,2">
       <property name="leftMargin">
        <number>6</number>
       </property>
       <property name="topMargin">
        <number>6</number>
       </property>
       <property name="rightMargin">
        <number>6</number>
       </property>
       <property name="bottomMargin">
        <number>6</number>
       </property>
       <property name="spacing">
        <number>2</number>
       </property>
       <item row="2" column="1">
        <widget class="QgsColorButton" name="btnMapCanvasColor">
         <property name="colorDialogTitle" stdset="0">
          <string>Select Map Canvas Background Color</string>
         </property>
         <property name="color" stdset="0">
          <color>
           <red>0</red>
           <green>0</green>
           <blue>0</blue>
          </color>
         </property>
        </widget>
       </item>
       <item row="0" column="1">
        <widget class="QSpinBox" name="spinBoxMapSizeX">
         <property name="sizePolicy">
          <sizepolicy hsizetype="Minimum" vsizetype="Preferred">
           <horstretch>0</horstretch>
           <verstretch>0</verstretch>
          </sizepolicy>
         </property>
         <property name="minimumSize">
          <size>
           <width>50</width>
           <height>0</height>
          </size>
         </property>
         <property name="maximumSize">
          <size>
           <width>100</width>
           <height>16777215</height>
          </size>
         </property>
         <property name="toolTip">
          <string>Max. length of an image chip on screen.</string>
         </property>
         <property name="specialValueText">
          <string/>
         </property>
         <property name="suffix">
          <string>px</string>
         </property>
         <property name="minimum">
          <number>20</number>
         </property>
         <property name="maximum">
          <number>1000</number>
         </property>
         <property name="singleStep">
          <number>25</number>
         </property>
         <property name="value">
          <number>200</number>
         </property>
        </widget>
       </item>
       <item row="2" column="0">
        <widget class="QLabel" name="label_15">
         <property name="enabled">
          <bool>true</bool>
         </property>
         <property name="text">
          <string>Color</string>
         </property>
        </widget>
       </item>
       <item row="1" column="1">
        <widget class="QSpinBox" name="spinBoxMapSizeY">
         <property name="sizePolicy">
          <sizepolicy hsizetype="Minimum" vsizetype="Preferred">
           <horstretch>0</horstretch>
           <verstretch>0</verstretch>
          </sizepolicy>
         </property>
         <property name="minimumSize">
          <size>
           <width>0</width>
           <height>0</height>
          </size>
         </property>
         <property name="maximumSize">
          <size>
           <width>100</width>
           <height>16777215</height>
          </size>
         </property>
         <property name="suffix">
          <string>px</string>
         </property>
         <property name="prefix">
          <string/>
         </property>
         <property name="minimum">
          <number>20</number>
         </property>
         <property name="maximum">
          <number>1000</number>
         </property>
         <property name="singleStep">
          <number>25</number>
         </property>
         <property name="value">
          <number>200</number>
         </property>
        </widget>
       </item>
       <item row="0" column="0">
        <widget class="QLabel" name="label_7">
         <property name="minimumSize">
          <size>
           <width>30</width>
           <height>0</height>
          </size>
         </property>
         <property name="text">
          <string>Width</string>
         </property>
         <property name="alignment">
          <set>Qt::AlignLeading|Qt::AlignLeft|Qt::AlignVCenter</set>
         </property>
         <property name="buddy">
          <cstring>spinBoxMapSizeY</cstring>
         </property>
        </widget>
       </item>
       <item row="1" column="0">
        <widget class="QLabel" name="label_6">
         <property name="text">
          <string>Height</string>
         </property>
         <property name="alignment">
          <set>Qt::AlignLeading|Qt::AlignLeft|Qt::AlignVCenter</set>
         </property>
         <property name="buddy">
          <cstring>spinBoxMapSizeY</cstring>
         </property>
        </widget>
       </item>
       <item row="3" column="0">
        <widget class="QLabel" name="label_16">
         <property name="enabled">
          <bool>true</bool>
         </property>
         <property name="text">
          <string>CRS</string>
         </property>
        </widget>
       </item>
       <item row="0" column="2">
        <widget class="QCheckBox" name="checkBoxKeepSubsetAspectRatio">
         <property name="text">
          <string>keep ratio</string>
         </property>
         <property name="checked">
          <bool>true</bool>
         </property>
        </widget>
       </item>
       <item row="1" column="2">
        <widget class="QPushButton" name="btnApplySizeChanges">
         <property name="text">
          <string>Apply</string>
         </property>
        </widget>
       </item>
       <item row="3" column="1" colspan="3">
        <widget class="QgsProjectionSelectionWidget" name="btnCrs" native="true">
         <property name="minimumSize">
          <size>
           <width>15</width>
           <height>25</height>
          </size>
         </property>
        </widget>
       </item>
      </layout>
     </widget>
    </item>
    <item>
     <widget class="QGroupBox" name="gbSyncQgs">
      <property name="sizePolicy">
       <sizepolicy hsizetype="Preferred" vsizetype="Preferred">
        <horstretch>0</horstretch>
        <verstretch>0</verstretch>
       </sizepolicy>
      </property>
      <property name="minimumSize">
       <size>
        <width>0</width>
        <height>25</height>
       </size>
      </property>
      <property name="maximumSize">
       <size>
        <width>16777215</width>
        <height>230</height>
       </size>
      </property>
      <property name="title">
       <string>QGIS</string>
      </property>
      <property name="flat">
       <bool>false</bool>
      </property>
      <layout class="QGridLayout" name="gridLayout_2" rowstretch="1,0,0">
       <property name="sizeConstraint">
        <enum>QLayout::SetMinimumSize</enum>
       </property>
       <property name="leftMargin">
        <number>6</number>
       </property>
       <property name="topMargin">
        <number>6</number>
       </property>
       <property name="rightMargin">
        <number>6</number>
       </property>
       <property name="bottomMargin">
        <number>6</number>
       </property>
       <property name="spacing">
        <number>2</number>
       </property>
       <item row="0" column="1">
        <widget class="QToolButton" name="btnSetQGISCenter">
         <property name="toolTip">
          <string>Set QGIS Map to the same map center</string>
         </property>
         <property name="text">
          <string>Set Center</string>
         </property>
        </widget>
       </item>
       <item row="1" column="1">
        <widget class="QToolButton" name="btnGetQGISCenter">
         <property name="toolTip">
          <string>Take the map center from QGIS</string>
         </property>
         <property name="text">
          <string>Get Center</string>
         </property>
        </widget>
       </item>
       <item row="0" column="2">
        <widget class="QToolButton" name="btnSetQGISExtent">
         <property name="toolTip">
          <string>Try to set the QGIS map extent to the same spatial extent</string>
         </property>
         <property name="text">
          <string>Set Extent</string>
         </property>
        </widget>
       </item>
       <item row="0" column="3">
        <spacer name="horizontalSpacer">
         <property name="orientation">
          <enum>Qt::Horizontal</enum>
         </property>
         <property name="sizeHint" stdset="0">
          <size>
           <width>40</width>
           <height>20</height>
          </size>
         </property>
        </spacer>
       </item>
       <item row="1" column="2">
        <widget class="QToolButton" name="btnGetQGISExtent">
         <property name="toolTip">
          <string>Take the spatial map extent from QGIS</string>
         </property>
         <property name="text">
          <string>Get Extent</string>
         </property>
        </widget>
       </item>
       <item row="2" column="0" colspan="4">
        <widget class="QgsCollapsibleGroupBox" name="gbQgsVectorLayer">
         <property name="title">
          <string>Show Vector Overlay</string>
         </property>
         <property name="checkable">
          <bool>true</bool>
         </property>
         <property name="checked">
          <bool>false</bool>
         </property>
<<<<<<< HEAD
         <property name="collapsed" stdset="0">
          <bool>true</bool>
=======
         <property name="collapsed">
          <bool>false</bool>
>>>>>>> 6e5f0a34
         </property>
         <property name="saveCheckedState" stdset="0">
          <bool>true</bool>
         </property>
         <layout class="QFormLayout" name="formLayout_5">
          <property name="fieldGrowthPolicy">
           <enum>QFormLayout::AllNonFixedFieldsGrow</enum>
          </property>
          <item row="0" column="1">
           <widget class="QgsMapLayerComboBox" name="cbQgsVectorLayer">
            <property name="enabled">
             <bool>true</bool>
            </property>
            <property name="sizePolicy">
             <sizepolicy hsizetype="Preferred" vsizetype="Preferred">
              <horstretch>0</horstretch>
              <verstretch>0</verstretch>
             </sizepolicy>
            </property>
            <property name="minimumSize">
             <size>
              <width>0</width>
              <height>23</height>
             </size>
            </property>
           </widget>
          </item>
         </layout>
        </widget>
       </item>
      </layout>
     </widget>
    </item>
    <item>
     <widget class="QProgressBar" name="progressBar">
      <property name="sizePolicy">
       <sizepolicy hsizetype="Preferred" vsizetype="Preferred">
        <horstretch>0</horstretch>
        <verstretch>0</verstretch>
       </sizepolicy>
      </property>
      <property name="value">
       <number>0</number>
      </property>
      <property name="orientation">
       <enum>Qt::Horizontal</enum>
      </property>
      <property name="invertedAppearance">
       <bool>false</bool>
      </property>
      <property name="textDirection">
       <enum>QProgressBar::TopToBottom</enum>
      </property>
     </widget>
    </item>
    <item>
     <spacer name="verticalSpacer">
      <property name="orientation">
       <enum>Qt::Vertical</enum>
      </property>
      <property name="sizeHint" stdset="0">
       <size>
        <width>20</width>
        <height>0</height>
       </size>
      </property>
     </spacer>
    </item>
   </layout>
  </widget>
  <action name="actionSetSubsetSize">
   <property name="text">
    <string>setSubsetSize</string>
   </property>
  </action>
 </widget>
 <customwidgets>
  <customwidget>
   <class>QgsCollapsibleGroupBox</class>
   <extends>QGroupBox</extends>
   <header>qgscollapsiblegroupbox.h</header>
   <container>1</container>
  </customwidget>
  <customwidget>
   <class>QgsColorButton</class>
   <extends>QPushButton</extends>
   <header>qgscolorbutton.h</header>
  </customwidget>
  <customwidget>
   <class>QgsMapLayerComboBox</class>
   <extends>QComboBox</extends>
   <header>qgsmaplayercombobox.h</header>
  </customwidget>
  <customwidget>
   <class>QgsProjectionSelectionWidget</class>
   <extends>QWidget</extends>
   <header>qgsprojectionselectionwidget.h</header>
   <container>1</container>
  </customwidget>
 </customwidgets>
 <resources/>
 <connections/>
</ui><|MERGE_RESOLUTION|>--- conflicted
+++ resolved
@@ -6,13 +6,8 @@
    <rect>
     <x>0</x>
     <y>0</y>
-<<<<<<< HEAD
-    <width>245</width>
-    <height>359</height>
-=======
     <width>220</width>
     <height>387</height>
->>>>>>> 6e5f0a34
    </rect>
   </property>
   <property name="windowTitle">
@@ -53,16 +48,7 @@
        <bool>false</bool>
       </property>
       <layout class="QGridLayout" name="gridLayout" columnstretch="0,2,0,2">
-       <property name="leftMargin">
-        <number>6</number>
-       </property>
-       <property name="topMargin">
-        <number>6</number>
-       </property>
-       <property name="rightMargin">
-        <number>6</number>
-       </property>
-       <property name="bottomMargin">
+       <property name="margin">
         <number>6</number>
        </property>
        <property name="spacing">
@@ -70,10 +56,10 @@
        </property>
        <item row="2" column="1">
         <widget class="QgsColorButton" name="btnMapCanvasColor">
-         <property name="colorDialogTitle" stdset="0">
+         <property name="colorDialogTitle">
           <string>Select Map Canvas Background Color</string>
          </property>
-         <property name="color" stdset="0">
+         <property name="color">
           <color>
            <red>0</red>
            <green>0</green>
@@ -235,7 +221,7 @@
         </widget>
        </item>
        <item row="3" column="1" colspan="3">
-        <widget class="QgsProjectionSelectionWidget" name="btnCrs" native="true">
+        <widget class="QgsProjectionSelectionWidget" name="btnCrs">
          <property name="minimumSize">
           <size>
            <width>15</width>
@@ -277,16 +263,7 @@
        <property name="sizeConstraint">
         <enum>QLayout::SetMinimumSize</enum>
        </property>
-       <property name="leftMargin">
-        <number>6</number>
-       </property>
-       <property name="topMargin">
-        <number>6</number>
-       </property>
-       <property name="rightMargin">
-        <number>6</number>
-       </property>
-       <property name="bottomMargin">
+       <property name="margin">
         <number>6</number>
        </property>
        <property name="spacing">
@@ -356,15 +333,10 @@
          <property name="checked">
           <bool>false</bool>
          </property>
-<<<<<<< HEAD
-         <property name="collapsed" stdset="0">
-          <bool>true</bool>
-=======
          <property name="collapsed">
           <bool>false</bool>
->>>>>>> 6e5f0a34
-         </property>
-         <property name="saveCheckedState" stdset="0">
+         </property>
+         <property name="saveCheckedState">
           <bool>true</bool>
          </property>
          <layout class="QFormLayout" name="formLayout_5">

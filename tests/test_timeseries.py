# -*- coding: utf-8 -*-
"""Tests QGIS plugin init."""
import os
import unittest

import numpy as np
from osgeo import gdal
<<<<<<< HEAD
=======
from qgis.PyQt.QtCore import QAbstractItemModel, QAbstractTableModel, QDateTime, QMimeData, QPointF, \
    QSortFilterProxyModel, Qt, QUrl
from qgis.PyQt.QtGui import QDropEvent
from qgis.PyQt.QtWidgets import QTableView, QTreeView
from qgis.core import Qgis, QgsApplication, QgsCoordinateReferenceSystem, QgsDateTimeRange, QgsMimeDataUtils, \
    QgsProject, QgsRasterLayer, QgsVector
from qgis.gui import QgsTaskManagerWidget
>>>>>>> e0af404c

import example
import example.Images
from eotimeseriesviewer.dateparser import DateTimePrecision, ImageDateUtils
from eotimeseriesviewer.qgispluginsupport.qps.utils import file_search, SpatialExtent, SpatialPoint
from eotimeseriesviewer.sensors import registerDataProvider, sensorID, SensorInstrument, SensorMockupDataProvider
from eotimeseriesviewer.tasks import EOTSVTask
from eotimeseriesviewer.tests import EOTSVTestCase, start_app, TestObjects
from eotimeseriesviewer.timeseries.source import TimeSeriesDate, TimeSeriesSource
from eotimeseriesviewer.timeseries.tasks import TimeSeriesFindOverlapSubTask, TimeSeriesFindOverlapTask, \
    TimeSeriesLoadingTask
from eotimeseriesviewer.timeseries.timeseries import TimeSeries
from eotimeseriesviewer.timeseries.widgets import TimeSeriesDock
from qgis.PyQt.QtCore import QAbstractItemModel, QAbstractTableModel, QDateTime, QMimeData, QPointF, \
    QSortFilterProxyModel, Qt, QUrl
from qgis.PyQt.QtGui import QDropEvent
from qgis.PyQt.QtWidgets import QTableView, QTreeView
from qgis.core import Qgis, QgsApplication, QgsCoordinateReferenceSystem, QgsDateTimeRange, QgsMimeDataUtils, \
    QgsProject, QgsRasterLayer, QgsVector
from qgis.core import QgsGeometry, QgsFeature
from qgis.gui import QgsTaskManagerWidget

start_app()


class TestTimeSeries(EOTSVTestCase):

    def test_loadfromfile(self):
        ts = TimeSeries()
        import example
        files = [example.Images.Img_2014_01_15_LC82270652014015LGN00_BOA,
                 example.Images.Img_2014_03_20_LC82270652014079LGN00_BOA,
                 example.Images.re_2014_06_25,
                 example.Images.re_2014_08_20]
        for f in files:
            self.assertTrue(os.path.isfile(f))
        ts.addSources(files, runAsync=False)
        self.assertTrue(len(ts) == len(files))

        # save time series, absolute paths
        pathTSFileAbs = self.createTestOutputDirectory() / 'timeseries_abs.txt'
        ts.saveToFile(pathTSFileAbs, relative_path=False)
        self.assertTrue(os.path.isfile(pathTSFileAbs))

        # save time series, relative paths
        pathTSFileRel = self.createTestOutputDirectory() / 'timeseries_rel.txt'
        ts.saveToFile(pathTSFileRel, relative_path=True)
        self.assertTrue(os.path.isfile(pathTSFileRel))

        # load time series
        tsAbs = TimeSeries()
        tsAbs.loadFromFile(pathTSFileAbs, runAsync=False)
        self.assertTrue(len(tsAbs) == len(files))

        tsRel = TimeSeries()
        tsRel.loadFromFile(pathTSFileAbs, runAsync=False)
        self.assertTrue(len(tsRel) == len(files))

    def test_focus_visibility(self):

        ts = TestObjects.createTimeSeries()

        extentMax = ts.maxSpatialExtent()
        extent1 = extentMax + QgsVector(extentMax.width() + 1, extentMax.height() + 1)
        extent2 = extentMax.toCrs(QgsCoordinateReferenceSystem('EPSG:4326'))
        extent1 = SpatialExtent(extentMax.crs(), extent1)
        self.assertFalse(extentMax.intersects(extent1))

        doi = ts[25].dtg()

        ts.focusVisibility(extent1, date_of_interest=doi)
        self.taskManagerProcessEvents()

        for tss in ts.timeSeriesSources():
            self.assertFalse(tss.isVisible())

        ts.focusVisibility(extent2)
        self.taskManagerProcessEvents()
        for tss in ts.timeSeriesSources():
            self.assertTrue(tss.isVisible())

        ts.clear()

    def test_TimeSeriesFindOverlapSubTask(self):

        ts = TestObjects.createTimeSeries()
        sources = [str(example.exampleNoDataImage)] + ts.sourceUris()

        crs = QgsCoordinateReferenceSystem('EPSG:4326')
        extent = ts.maxSpatialExtent().toCrs(crs)

        task = TimeSeriesFindOverlapSubTask(extent, crs, sources)
        self.assertTrue(task.run())

        for src in sources:
            self.assertTrue(src in task.intersections)

        ts.clear()

    def test_TimeSeriesFindOverlapTask(self):

        ts = TestObjects.createTimeSeries()

        crs = QgsCoordinateReferenceSystem('EPSG:4326')
        extent = ts.maxSpatialExtent().toCrs(crs)
        doi = ts[25].dtg()

        all_overlaps = dict()

        n_calls = 0

        def onOverlapsFound(results: dict):
            nonlocal n_calls
            all_overlaps.update(results)
            n_calls += 1

        task = TimeSeriesFindOverlapTask(extent, ts.sources(), date_of_interest=doi)
        task.sigTimeSeriesSourceOverlap.connect(onOverlapsFound)
        task.run_task_manager()

        s = ""

        self.taskManagerProcessEvents()
        tss = TimeSeriesSource.create(example.exampleNoDataImage)
        self.assertIsInstance(tss, TimeSeriesSource)

        overlapped = []

        def onOverlapp(overlapp: dict):
            for tss, is_overlapp in overlapp.items():
                self.assertIsInstance(tss, str)
                self.assertTrue(is_overlapp in [True, False, None])

                overlapped.append(is_overlapp)

        def onFinished(success, results):
            self.assertTrue(success)
            self.assertIsInstance(results, EOTSVTask)

        ext_full = tss.spatialExtent()
        ext_nodata = SpatialExtent(ext_full.crs(),
                                   ext_full.xMinimum(),
                                   ext_full.yMinimum(),
                                   ext_full.xMinimum() + 4 * 30,
                                   ext_full.yMaximum())

        ext_outofbounds = SpatialExtent(ext_full.crs(),
                                        ext_full.xMinimum() - 100,
                                        ext_full.yMinimum(),
                                        ext_full.xMinimum() - 10,
                                        ext_full.yMaximum())

        for ext in [ext_full, ext_nodata, ext_outofbounds]:
            task = TimeSeriesFindOverlapTask(ext, [tss], sample_size=3)
            task.executed.connect(onFinished)
            task.sigTimeSeriesSourceOverlap.connect(onOverlapp)
            task.run_task_manager()
            self.assertEqual(task.errors(), [], msg=f'Task returned errors: {task.errors()}')

        self.assertListEqual(overlapped, [True, False, False])

        ts.clear()

    def test_find_overlap_memory_leak(self):

        from eotimeseriesviewer.main import EOTimeSeriesViewer
        EOTSV = EOTimeSeriesViewer()
        EOTSV.loadExampleTimeSeries(loadAsync=False)
        EOTSV.ui.show()

        TS: TimeSeries = EOTSV.timeSeries()
        ext: SpatialExtent = TS.maxSpatialExtent()
        center: SpatialPoint = ext.spatialCenter()

        self.showGui(EOTSV.ui)
        EOTSV.close()
        QgsProject.instance().removeAllMapLayers()
        s = ""

    def test_TimeSeriesDate(self):

        file = example.Images.Img_2014_03_20_LC82270652014079LGN00_BOA

        tss = TimeSeriesSource.create(file)
        tss2 = TimeSeriesSource.create(example.Images.Img_2014_07_02_LE72270652014183CUB00_BOA)
        sensor = SensorInstrument(tss.sid())
        dtr = ImageDateUtils.dateRange(tss.dtg())

        tsd = TimeSeriesDate(dtr, sensor)
        tsd2 = TimeSeriesDate(dtr, sensor)

        self.assertIsInstance(tsd, TimeSeriesDate)
        self.assertEqual(tsd, tsd2)
        self.assertEqual(tsd.sensor(), sensor)
        self.assertEqual(len(tsd), 0)

        tsd.addSource(tss)
        tsd.addSource(tss)
        self.assertEqual(len(tsd), 1)

        self.assertTrue(tsd.year() == 2014)
        self.assertTrue(tsd.doy() == 79)
        self.assertIsInstance(tsd.decimalYear(), float)
        self.assertTrue(tsd.decimalYear() >= 2014 and tsd.decimalYear() < 2015)

        self.assertIsInstance(tsd, QAbstractTableModel)
        for r in range(len(tsd)):
            for i in range(len(TimeSeriesDate.ColumnNames)):
                value = tsd.data(tsd.createIndex(r, i), role=Qt.DisplayRole)

        TV = QTableView()
        TV.setModel(tsd)
        self.showGui(TV)

    def test_tsd_daterange(self):

        ts = TestObjects.createTimeSeries(DateTimePrecision.Day)
        ts.setDateTimePrecision(DateTimePrecision.Day)
        for tsd in ts:

            t_range = tsd.dateTimeRange()
            self.assertIsInstance(t_range, QgsDateTimeRange)
            self.assertTrue(t_range.contains(tsd.dtg()))
            for tss in tsd:
                tss: TimeSeriesSource
                self.assertTrue(t_range.contains(tss.dtg()))

        ts.clear()

    def test_TimeSeriesSource(self):

        sources = [example.Images.Img_2014_03_20_LC82270652014079LGN00_BOA,
                   gdal.Open(example.Images.Img_2014_03_20_LC82270652014079LGN00_BOA),
                   QgsRasterLayer(example.Images.Img_2014_03_20_LC82270652014079LGN00_BOA)
                   ]

        ref = None
        for src in sources:
            print('Test input source: {}'.format(src))
            tss = TimeSeriesSource.create(src)
            self.assertIsInstance(tss, TimeSeriesSource)
            self.assertIsInstance(tss, QgsFeature)
            self.assertIsInstance(tss.geometry(), QgsGeometry)
            extent = tss.spatialExtent(source_crs=False)
            self.assertIsInstance(extent, SpatialExtent)
            self.assertEqual(extent.crs(), QgsCoordinateReferenceSystem('EPSG:4326'))

            lyr = tss.asRasterLayer()
            self.assertIsInstance(lyr, QgsRasterLayer)
            self.assertTrue(lyr.isValid())

            extent = tss.spatialExtent()
            self.assertIsInstance(extent, SpatialExtent)
            self.assertEqual(extent.crs(), lyr.crs())

            self.assertIsInstance(tss.dtg(), QDateTime)

            if not isinstance(ref, TimeSeriesSource):
                ref = tss
            else:
                self.assertTrue(ref == tss)
                self.assertTrue(ref.sid() == tss.sid())

            mdui = tss.qgsMimeDataUtilsUri()
            self.assertIsInstance(mdui, QgsMimeDataUtils.Uri)

            lyr, b = mdui.rasterLayer('')
            self.assertTrue(b)
            self.assertIsInstance(lyr, QgsRasterLayer)
            self.assertTrue(lyr.isValid())
            self.assertEqual(lyr.width(), tss.ns())
            self.assertEqual(lyr.height(), tss.nl())
            ext1 = SpatialExtent.fromLayer(lyr)
            ext_ds = SpatialExtent.fromRasterSource(tss.asDataset())
            ext2 = tss.spatialExtent(source_crs=True)

            if ext1 != ext2:
                s = ""
            self.assertEqual(SpatialExtent.fromLayer(lyr), tss.spatialExtent())

            json = tss.json()
            self.assertIsInstance(json, str)
            tss3 = TimeSeriesSource.fromJson(json)
            self.assertIsInstance(tss3, TimeSeriesSource)
            self.assertEqual(tss, tss3)
            self.assertEqual(tss.dtg(), tss3.dtg())

    def test_datetimeprecision(self):

        img1 = TestObjects.createRasterDataset()
        img2 = TestObjects.createRasterDataset()
        self.assertIsInstance(img1, gdal.Dataset)
        self.assertIsInstance(img2, gdal.Dataset)
        t0 = np.datetime64('now')

        # different timestamps but, using the provided precision,
        # each TSS pair should be linked to the same TSD
        #
        pairs = [('2018-12-23T14:40:48', '2018-12-23T14:40:47', DateTimePrecision.Minute, 1),
                 ('2018-12-23T14:40', '2018-12-23T14:39', DateTimePrecision.Hour, 1),
                 ('2018-12-23T14:40:48', '2018-12-23T14:40:47', DateTimePrecision.Day, 1),
                 ('2018-12-23', '2018-12-22', DateTimePrecision.Week, 2),
                 ('2018-12-23', '2018-12-01', DateTimePrecision.Month, 2),
                 ('2018-12-23', '2018-11-01', DateTimePrecision.Year, 2),
                 ]
        for p in pairs:
            t1, t2, precision, n_tsd_default = p
            self.assertNotEqual(t1, t2)
            img1.SetMetadataItem('acquisition time', t1)
            img2.SetMetadataItem('acquisition time', t2)
            img1.FlushCache()
            img2.FlushCache()
            images = [img1, img2]
            image_dates = [
                QDateTime.fromString(t1, Qt.ISODateWithMs),
                QDateTime.fromString(t2, Qt.ISODateWithMs),
            ]

            for dt, img in zip(image_dates, images):
                lyr = QgsRasterLayer(img.GetDescription())
                dtg = ImageDateUtils.dateTimeFromLayer(lyr)
                self.assertIsInstance(dtg, QDateTime)
                self.assertEqual(dt, dtg)
                s = ""
            TS = TimeSeries()
            self.assertIsInstance(TS, TimeSeries)
            self.assertTrue(TS.mDateTimePrecision == DateTimePrecision.Day)

            TS.addSources(images, runAsync=False)
            sources = list(TS.sources())
            self.assertEqual(2, len(sources))

            for src in sources:
                self.assertTrue(src.dtg() in image_dates)
            self.assertEqual(n_tsd_default, len(TS))

            TS.setDateTimePrecision(precision)
            TS.addSources(images, runAsync=False)
            sources = list(TS.sources())
            self.assertEqual(2, len(sources))
            self.assertEqual(1, len(TS))

    def test_multisource_tsd(self):

        p1 = TestObjects.createRasterDataset()
        p2 = TestObjects.createRasterDataset()

        sources = [p1, p2]
        for p in sources:
            p.SetMetadataItem('acquisition_date', '2014-04-01')
            p.FlushCache()
            s = ""

        TS = TimeSeries()
        self.assertEqual(len(TS), 0)

        TS.addSources(sources, runAsync=False)
        self.assertEqual(len(TS), 1)

        tsd = TS[0]
        self.assertIsInstance(tsd, TimeSeriesDate)
        self.assertEqual(len(tsd.sources()), 2)

        paths = TestObjects.createMultiSourceTimeSeries()

        TS = TimeSeries()
        TS.addSources(paths, runAsync=False)
        srcUris = TS.sourceUris()

        self.assertEqual(len(srcUris), len(paths))
        self.assertEqual(len(TS), 0.5 * len(paths))
        self.assertEqual(len(TS), 0.5 * len(srcUris))

    def test_timeseries_loadasync(self):

        files = list(file_search(os.path.dirname(example.__file__), '*.tif', recursive=True))
        self.assertTrue(len(files) > 0)
        w = QgsTaskManagerWidget(QgsApplication.taskManager())

        task = TimeSeriesLoadingTask(files)
        runAsync = False
        TS = TimeSeries()
        TS.addSources(files, runAsync=runAsync)
        TS.addSources(files, runAsync=runAsync)
        TS.addSources(files, runAsync=runAsync)

        self.taskManagerProcessEvents()

        self.assertTrue(len(files) == len(TS))
        self.showGui(w)

    def test_blockremove(self):

        TS = TestObjects.createTimeSeries()

        to_remove = TS[0:2] + TS[-2:]
        TS.removeTSDs(to_remove)
        for tsd in to_remove:
            self.assertTrue(tsd not in TS)

        TS.clear()

    def test_timeseries(self):

        files = list(file_search(os.path.dirname(example.Images.__file__), '*.tif', recursive=True))

        addedDates = []
        removedDates = []
        addedSensors = []
        removedSensors = []
        sourcesChanged = []

        TS = TimeSeries()
        self.assertIsInstance(TS, TimeSeries)
        self.assertIsInstance(TS, QAbstractItemModel)

        TS.sigTimeSeriesDatesAdded.connect(lambda dates: addedDates.extend(dates))
        TS.sigTimeSeriesDatesRemoved.connect(lambda dates: removedDates.extend(dates))
        # TS.sigSourcesChanged.connect(lambda tsd: sourcesChanged.append(tsd))
        TS.sigSensorAdded.connect(lambda sensor: addedSensors.append(sensor))
        TS.sigSensorRemoved.connect(lambda sensor: removedSensors.append(sensor))
        TS.addSources(files, runAsync=False)

        counts = dict()
        for i, tsd in enumerate(TS):
            self.assertIsInstance(tsd, TimeSeriesDate)
            sensor = tsd.sensor()
            if sensor not in counts.keys():
                counts[sensor] = 0
            counts[sensor] = counts[sensor] + 1

        self.assertEqual(len(files), len(TS))
        self.assertEqual(len(addedDates), len(TS))

        self.assertTrue(len(TS) > 0)
        self.assertEqual(TS.columnCount(), len(TS.mColumnNames))
        self.assertEqual(TS.rowCount(), len(TS))

        self.assertEqual(len(removedDates), 0)
        self.assertTrue(len(addedSensors) == 2)

        self.assertIsInstance(TS.maxSpatialExtent(), SpatialExtent)

        sensor = TS.sensors()[0]
        self.assertIsInstance(sensor, SensorInstrument)
        self.assertTrue(sensor == TS.sensor(sensor.id()))
        TS.removeSensor(sensor)
        self.assertEqual(counts[sensor], len(removedDates))

        extent = TS.maxSpatialExtent()
        self.assertIsInstance(extent, SpatialExtent)

    def test_get_tss_from_source(self):

        TS = TimeSeries()
        sources = self.exampleRasterFiles()
        TS.addSources(sources, runAsync=False)
        self.assertEqual(len(TS), len(sources))

        for src in sources:
            tsd = TS.getTSD(src)
            self.assertIsInstance(tsd, TimeSeriesDate)

    def test_SensorProxyLayerMockupDataProvider(self):

        registerDataProvider()
        nb = 7
        dx = 30
        dy = 30
        sid = sensorID(nb, dx, dy, dt=Qgis.DataType.Float32)
        self.assertIsInstance(sid, str)
        sensor = SensorInstrument(sid)
        self.assertIsInstance(sensor, SensorInstrument)
        self.assertIsInstance(sensor.dataType, Qgis.DataType)

        sensor2 = SensorInstrument(sid)
        self.assertEqual(sensor, sensor2)

        lyr = QgsRasterLayer(sid, 'TestLayer', SensorMockupDataProvider.providerKey())
        del lyr

        lyr = QgsRasterLayer(sid, 'TestLayer', SensorMockupDataProvider.providerKey())
        dp = lyr.dataProvider()
        self.assertIsInstance(dp, SensorMockupDataProvider)

        dp2 = dp.clone()
        self.assertIsInstance(dp2, SensorMockupDataProvider)
        self.assertNotEqual(id(dp), id(dp2))

        s = dp2.capabilities()
        self.assertEqual(nb, dp2.bandCount())

    def test_sensors(self):

        tss = TimeSeriesSource.create(example.Images.Img_2014_01_15_LC82270652014015LGN00_BOA)
        self.assertIsInstance(tss, TimeSeriesSource)

        sensor = SensorInstrument(tss.sid())

        sensor2 = SensorInstrument(tss.sid())
        self.assertIsInstance(sensor, SensorInstrument)
        self.assertTrue(sensor == sensor2)
        sensor2.setName('foobar')
        self.assertTrue(sensor == sensor2)

        self.assertIsInstance(sensor2.id(), str)

        lyr = sensor.proxyRasterLayer()
        self.assertIsInstance(lyr, QgsRasterLayer)

    def test_TimeSeriesTreeModel(self):

        TS = TimeSeries()
        self.assertIsInstance(TS, QAbstractItemModel)
        sources = TestObjects.createMultiSourceTimeSeries()

        # 1. and 2.nd image should have same date
        # -> 1 image group with 2 source images
        TS.addSources(sources[0:1], runAsync=False)
        self.assertTrue(len(TS) == 1)
        TS.addSources(sources[1:2], runAsync=False)
        self.assertTrue(len(TS) == 1)
        self.assertTrue(len(TS[0]) == 2)

        self.assertTrue(len(TS) > 0)
        self.assertTrue(TS.rowCount(TS.index(0, 0)) == 2)

        TS.addSources(sources[2:], runAsync=False)
        self.assertEqual(len(TS), TS.rowCount())
        M = QSortFilterProxyModel()
        M.setSourceModel(TS)
        TV = QTreeView()
        TV.setSortingEnabled(True)
        TV.setModel(M)

        self.showGui(TV)

    def test_TimeSeriesDock(self):

        TS = TimeSeries()
        TS.addSources(TestObjects.createMultiSourceTimeSeries())

        dock = TimeSeriesDock()
        dock.timeSeriesWidget().setTimeSeries(TS)
        dock.show()

        urls = [QUrl.fromLocalFile(example.Images.Img_2014_07_02_LE72270652014183CUB00_BOA),
                QUrl.fromLocalFile(example.Images.Img_2014_06_08_LC82270652014159LGN00_BOA),
                ]
        md = QMimeData()
        md.setUrls(urls)
        pos = QPointF()
        event = QDropEvent(pos, Qt.CopyAction, md, Qt.LeftButton, Qt.NoModifier)
        dock.timeSeriesWidget().timeSeriesTreeView().dropEvent(event)
        self.taskManagerProcessEvents()
        self.showGui(dock)


if __name__ == '__main__':
    unittest.main(buffer=False, failfast=True)<|MERGE_RESOLUTION|>--- conflicted
+++ resolved
@@ -5,8 +5,10 @@
 
 import numpy as np
 from osgeo import gdal
-<<<<<<< HEAD
-=======
+
+import example
+import example.Images
+from eotimeseriesviewer.dateparser import DateTimePrecision, ImageDateUtils
 from qgis.PyQt.QtCore import QAbstractItemModel, QAbstractTableModel, QDateTime, QMimeData, QPointF, \
     QSortFilterProxyModel, Qt, QUrl
 from qgis.PyQt.QtGui import QDropEvent
@@ -14,7 +16,6 @@
 from qgis.core import Qgis, QgsApplication, QgsCoordinateReferenceSystem, QgsDateTimeRange, QgsMimeDataUtils, \
     QgsProject, QgsRasterLayer, QgsVector
 from qgis.gui import QgsTaskManagerWidget
->>>>>>> e0af404c
 
 import example
 import example.Images

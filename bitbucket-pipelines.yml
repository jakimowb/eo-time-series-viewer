# This is a sample build configuration for Python.
# Check our guides at https://confluence.atlassian.com/x/x4UWN for more examples.
# Only use spaces to indent your .yml configuration.
# -----
# You can specify a custom docker image from Docker Hub as your build environment.
image: qgis/qgis

pipelines:
  default:
    - step:
        services:
          - docker
        caches:
          - docker
          - pip
        script: # Modify the commands below to build your repository.
          - python3 -m pip install -r requirements.txt
          - python3 -m pip install nose2
          - apt-get update
          - apt-get -y install xvfb
          - apt-get -y install git-lfs
          - apt-get -y install xvfb
          - Xvfb :1 -screen 0 1024x768x16 &> xvfb.log  &
          - ps aux | grep X
          - DISPLAY=:1.0
          - export DISPLAY
          #- QT_QPA_PLATFORM=offscreen
          #- export QT_QPA_PLATFORM
          - mkdir test-reports
          - git lfs install
          - git lfs fetch
          - git lfs pull
          - git lfs checkout
          - python3 make/setuprepository.py
<<<<<<< HEAD
          #- python3 tests/test_init.py
          #- CI=True
          #- export CI
          - python3 -m nose2 discover tests "test_*.py" > test-reports/test-report.txt

=======
          #- python3 -m nose2 discover tests "test_*.py" > test-reports/test-report.txt
          - CI=True
          - export CI
          - python3 tests/test_init.py
          - python3 tests/test_fileFormatLoading.py
>>>>>>> 12c49597
<|MERGE_RESOLUTION|>--- conflicted
+++ resolved
@@ -32,16 +32,11 @@
           - git lfs pull
           - git lfs checkout
           - python3 make/setuprepository.py
-<<<<<<< HEAD
+          #- python3 -m nose2 discover tests "test_*.py" > test-reports/test-report.txt
+          - CI=True
+          - export CI
+          - ./runtests.sh
           #- python3 tests/test_init.py
           #- CI=True
           #- export CI
-          - python3 -m nose2 discover tests "test_*.py" > test-reports/test-report.txt
-
-=======
-          #- python3 -m nose2 discover tests "test_*.py" > test-reports/test-report.txt
-          - CI=True
-          - export CI
-          - python3 tests/test_init.py
-          - python3 tests/test_fileFormatLoading.py
->>>>>>> 12c49597
+          #- python3 -m nose2 discover tests "test_*.py" > test-reports/test-report.txt
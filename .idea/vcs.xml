--- conflicted
+++ resolved
@@ -1,10 +1,6 @@
 <?xml version="1.0" encoding="UTF-8"?>
 <project version="4">
   <component name="VcsDirectoryMappings">
-    <mapping directory="" vcs="Git" />
-<<<<<<< HEAD
-=======
     <mapping directory="$PROJECT_DIR$" vcs="Git" />
->>>>>>> d11b1587
   </component>
 </project>
2019-05-15
        - increased version to 1.0
        - labeling tools to modify vector layers.
        - quick labeling for time-labels information
        - synchronization with QGIS Map canvas center
        - SpectralLibrary can import SpectralProfiles from a raster image based on vector positions
        - simplified MapView control dock, each MapView has it's own layer tree.
        - improved MapTool organization
        - removed PyQtGraph from list of required external python packages
<<<<<<< HEAD
          (no need to run pip)
=======
          (no need to run pip first)
>>>>>>> de953770

2019-03-29
        - renamed plugin folder from "timeseriesviewerplugin" to "EOTimeSeriesViewer".
        - improved SpectraLibrary tool
        - CI tests with bitbucket pipelines
        - several bug fixes

2019-03-01
        - increased version to 0.8
        - added labeling panel
        - scheduled map canvas refreshes
        - multiple images per observationdata & sensor
        - fixed several bugs

2018-11-13
        - fixed bugs which where caused by CRS changes
        - fixed macOS QGIS (3.4.1.) crashes caused by QgsMapCanvas constructor

2018-11-09
        - uses QgsTaskManager for background loading
        - own QgsMapLayerStore to not mix-up with (main) QGIS layers
        - fixed bugs related to changes in QGIS API

2018-06-20
        - increase version to 0.7
        - Visualization of images with stacked temporal information (each band = one observation date)
        - some bugfixes

2018-06-12
    enhancements:
        - Speclib I/O as CSV or ENVI-Spectral Library + CSV table for attributes
        - temporary VRTs now created in-memory (gdal VSI mechanism) instead in a disk temp path

    fixed bugs:
        - Spectral Library: profile coordinate now in center of map pixel (issue #66)
        - Save map canvas to clipboard
        - Width of plot lines now scale-independent (issue #64, QPen.setCosmetic(True))
        - adding fields to spectral library (issue #61)

2018-06-04
    - increased version to 0.6
    - SpectralLibrary Module:
        - now based on in-memory QgsVectorLayer
        - Locations and values of spectral profile can be exported as vector data set
        - Locations of spectral profiles can be rendered on MapCanvases

    - Temporal Profile Module:
        - now based on in-memory QgsVectorLayer
        - Locations of temporal profiles can be exported as vector data set
        - Band values of temporal profiles can be exported as CSV file
        - Locations of temporal profiles can be rendered on MapCanvases

    - several bug fixes

2018-04-17
    - increased version to 0.5
    - ported to QGIS 3, Qt5 and Python 3.6
    - improvements in temporal profile visualization
    - removed several bug
    - visibility of vector and raster layers can be toggled per map view
    - improved interaction between QGIS and EOTSV (Buttons to import/export spatial extent of map canvas or center)

2018-03-29
    - improved definition of individual 2D / 3D charts per sensor & pixel-location
    - added based OpenGL based 3D plot features (axis, grids, labels)
    - changed name to "EO Time Series Viewer" (EOTSV)

2018-02-11
    - merged updates to temporal profile visualization, e.g.
      save temporal profiles, compare 2D profiles between different location, experimental 3D visualization

2018-01-31
    - added file filters for OpenFileDialog

2018-01-19
    - initialized Sphinx-based documentation
    - improved map visualization + map settings

2017-05-21:
    - many changes, done in development branch "develop",
    - e.g: QGIS MapCanvases for interactive maps, temporal profiles, ...

2017-02-14:
    - first setup for test users in the recent development branch
<|MERGE_RESOLUTION|>--- conflicted
+++ resolved
@@ -7,11 +7,7 @@
         - simplified MapView control dock, each MapView has it's own layer tree.
         - improved MapTool organization
         - removed PyQtGraph from list of required external python packages
-<<<<<<< HEAD
-          (no need to run pip)
-=======
-          (no need to run pip first)
->>>>>>> de953770
+
 
 2019-03-29
         - renamed plugin folder from "timeseriesviewerplugin" to "EOTimeSeriesViewer".

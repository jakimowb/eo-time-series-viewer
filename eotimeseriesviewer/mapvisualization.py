# -*- coding: utf-8 -*-
# noinspection PyPep8Naming
"""
/***************************************************************************
                              EO Time Series Viewer
                              -------------------
        begin                : 2015-08-20
        git sha              : $Format:%H$
        copyright            : (C) 2017 by HU-Berlin
        email                : benjamin.jakimow@geo.hu-berlin.de
 ***************************************************************************/

/***************************************************************************
 *                                                                         *
 *   This program is free software; you can redistribute it and/or modify  *
 *   it under the terms of the GNU General Public License as published by  *
 *   the Free Software Foundation; either version 2 of the License, or     *
 *   (at your option) any later version.                                   *
 *                                                                         *
 ***************************************************************************/
"""

import enum
import math
import sys
import time
import traceback
from threading import Lock
from typing import Dict, Iterator, List, Optional, Tuple, Union

<<<<<<< HEAD
import numpy as np

=======
from qgis.PyQt.QtCore import pyqtSignal, QAbstractListModel, QMimeData, QModelIndex, QSize, Qt, QTimer
from qgis.core import QgsApplication, QgsCoordinateReferenceSystem, QgsExpression, QgsExpressionContext, \
    QgsExpressionContextGenerator, QgsExpressionContextScope, QgsExpressionContextUtils, QgsLayerTree, \
    QgsLayerTreeGroup, QgsLayerTreeLayer, QgsLayerTreeModel, QgsMapLayer, QgsMapLayerProxyModel, \
    QgsMultiBandColorRenderer, QgsPointXY, QgsProcessingFeedback, QgsProject, QgsRasterLayer, QgsRasterRenderer, \
    QgsRectangle, QgsTextFormat, QgsVector, QgsVectorLayer
>>>>>>> 2176fcd9
import qgis.utils
from eotimeseriesviewer import debugLog, DIR_UI
from eotimeseriesviewer.utils import copyMapLayerStyle, fixMenuButtons, layerStyleString, setLayerStyleString
from qgis.PyQt.QtGui import QColor, QGuiApplication, QIcon, QKeySequence, QMouseEvent
from qgis.PyQt.QtWidgets import QDialog, QFrame, QGridLayout, QLabel, QLineEdit, QMenu, QSlider, QSpinBox, QToolBox, \
    QWidget
<<<<<<< HEAD
from qgis.PyQt.QtXml import QDomDocument, QDomElement, QDomNode
from eotimeseriesviewer import debugLog, DIR_UI
from eotimeseriesviewer.utils import copyMapLayerStyle, fixMenuButtons
from .mapcanvas import KEY_LAST_CLICKED, MapCanvas, MapCanvasInfoItem
=======
from qgis.gui import QgisInterface, QgsDockWidget, QgsExpressionBuilderDialog, QgsLayerTreeMapCanvasBridge, \
    QgsLayerTreeView, QgsLayerTreeViewMenuProvider, QgsMapCanvas, QgsMessageBar, QgsProjectionSelectionWidget
from .mapcanvas import KEY_LAST_CLICKED, MapCanvas, MapCanvasInfoItem, STYLE_CATEGORIES
>>>>>>> 2176fcd9
from .maplayerproject import EOTimeSeriesViewerProject
from .qgispluginsupport.qps.crosshair.crosshair import CrosshairMapCanvasItem, CrosshairStyle, getCrosshairStyle
from .qgispluginsupport.qps.layerproperties import VectorLayerTools
from .qgispluginsupport.qps.maptools import MapTools
from .qgispluginsupport.qps.utils import loadUi, SpatialExtent, SpatialPoint
from .timeseries import has_sensor_id, sensor_id, SensorInstrument, SensorMockupDataProvider, TimeSeries, TimeSeriesDate

KEY_LOCKED_LAYER = 'eotsv/locked'
KEY_SENSOR_GROUP = 'eotsv/sensorgroup'


# KEY_SENSOR_LAYER = 'eotsv/sensorlayer'


def equalTextFormats(tf1: QgsTextFormat, tf2: QgsTextFormat) -> True:
    if not (isinstance(tf1, QgsTextFormat) and isinstance(tf2, QgsTextFormat)):
        return False
    return tf1.toMimeData().text() == tf2.toMimeData().text()


class MapViewLayerTreeModel(QgsLayerTreeModel):
    """
    Layer Tree as shown in a MapView
    """

    def __init__(self, rootNode, parent=None):
        super(MapViewLayerTreeModel, self).__init__(rootNode, parent=parent)


class MapViewExpressionContextGenerator(QgsExpressionContextGenerator):

    def __init__(self, *args, **kwds):
        super().__init__(*args, **kwds)
        self.mMapView: Optional[MapView] = None

    def setMapView(self, mapView):
        self.mMapView = mapView

    def createExpressionContext(self) -> QgsExpressionContext:
        context = QgsExpressionContext([QgsExpressionContextUtils.projectScope(QgsProject.instance())])

        if False and isinstance(self.mMapView, MapView):
            canvas = self.mMapView.currentMapCanvas()
            context.appendScope(canvas.expressionContextScope())
        # self._context = context
        return context


class MapView(QFrame):
    """
    A MapView defines how a single map canvas visualizes sensor specific EOTS data plus additional vector overlays
    """
    # sigVisibilityChanged = pyqtSignal(bool)
    sigCanvasAppearanceChanged = pyqtSignal()
    sigCrosshairChanged = pyqtSignal()
    sigTitleChanged = pyqtSignal(str)
    sigCurrentLayerChanged = pyqtSignal(QgsMapLayer)
    sigShowProfiles = pyqtSignal(SpatialPoint, MapCanvas, str)

    def __init__(self, name='Map View', parent=None):
        super(MapView, self).__init__(parent)
        loadUi(DIR_UI / 'mapview.ui', self)
        # self.setupUi(self)

        from eotimeseriesviewer.settings import Keys, defaultValues, value

        DEFAULT_VALUES = defaultValues()
        self.mMapBackgroundColor: QColor = value(Keys.MapBackgroundColor,
                                                 default=DEFAULT_VALUES.get(Keys.MapBackgroundColor, QColor('black')))
        self.mMapTextFormat: QgsTextFormat = value(Keys.MapTextFormat,
                                                   default=DEFAULT_VALUES.get(Keys.MapTextFormat, QgsTextFormat()))
        self.mMapWidget = None

        # self.mLayerStyleInitialized: Dict[str, bool] = dict()

        self.mTimeSeries = None
        self.mSensorLayerList = list()
        self.mCrossHairStyle = CrosshairStyle()

        m = QMenu(self.btnToggleCrosshair)
        m.addAction(self.actionSetCrosshairStyle)

        self.btnToggleCrosshair.setMenu(m)
        self.btnToggleCrosshair.setDefaultAction(self.actionToggleCrosshairVisibility)
        self.btnToggleCrosshair.setChecked(self.crosshairStyle().mShow)
        self.btnToggleMapViewVisibility.setDefaultAction(self.actionToggleMapViewHidden)

        self.tbName.textChanged.connect(self.onTitleChanged)

        self.actionSetCrosshairStyle.triggered.connect(self.onChangeCrosshairStyle)
        self.actionToggleMapViewHidden.toggled.connect(self.sigCanvasAppearanceChanged)
        self.actionToggleCrosshairVisibility.toggled.connect(self.setCrosshairVisibility)

        self.actionAddMapLayer.triggered.connect(lambda *args: self.onAddMapLayer())
        self.actionAddVectorLayer.triggered.connect(lambda *args: self.onAddMapLayer(QgsMapLayerProxyModel.VectorLayer))
        self.actionAddRasterLayer.triggered.connect(lambda *args: self.onAddMapLayer(QgsMapLayerProxyModel.RasterLayer))
        self.btnAddLayer.setDefaultAction(self.actionAddMapLayer)
        m = QMenu()
        m.addAction(self.actionAddVectorLayer)
        m.addAction(self.actionAddRasterLayer)
        self.btnAddLayer.setMenu(m)

        self.btnHighlightMapView.setDefaultAction(self.actionHighlightMapView)
        self.actionHighlightMapView.triggered.connect(lambda: self.setHighlighted(True, timeout=500))

        assert isinstance(self.mLayerTreeView, QgsLayerTreeView)

        self.mDummyCanvas = QgsMapCanvas()  # dummy map canvas for dummy layers
        self.mDummyCanvas.setVisible(False)

        self.mLayerTree = QgsLayerTree()
        self.mLayerTreeMapCanvasBridge = QgsLayerTreeMapCanvasBridge(self.mLayerTree, self.mDummyCanvas)

        # self.mLayerTreeModel = QgsLayerTreeModel(self.mLayerTree)
        self.mLayerTreeModel = MapViewLayerTreeModel(self.mLayerTree)

        self.mLayerTreeModel.setFlags(QgsLayerTreeModel.AllowNodeChangeVisibility
                                      | QgsLayerTreeModel.AllowNodeRename
                                      | QgsLayerTreeModel.AllowNodeReorder)

        self.mLayerTreeSensorNode: Optional[QgsLayerTreeGroup] = None
        self._createSensorNode()
        self.mLayerTreeView: QgsLayerTreeView
        self.mLayerTreeView.setModel(self.mLayerTreeModel)
        self.mLayerTreeView.currentLayerChanged.connect(self.sigCurrentLayerChanged.emit)
        self.mMapLayerTreeViewMenuProvider = MapViewLayerTreeViewMenuProvider(self, self.mLayerTreeView,
                                                                              self.mDummyCanvas)

        # register some actions that interact with other GUI elements
        # self.mMapLayerTreeViewMenuProvider.actionAddEOTSVSpectralProfiles.triggered.connect(self.addSpectralProfileLayer)
        # self.mMapLayerTreeViewMenuProvider.actionAddEOTSVTemporalProfiles.triggered.connect(self.addTemporalProfileLayer)

        self.mLayerTreeView.setMenuProvider(self.mMapLayerTreeViewMenuProvider)
        self.mLayerTreeView.currentLayerChanged.connect(self.setCurrentLayer)
        self.mLayerTree.removedChildren.connect(self.onChildNodesRemoved)

        self.mIsVisible = True
        self.setTitle(name)
        self.tbInfoExpression: QLineEdit
        self.mDefaultInfoExpressionToolTip: str = self.tbInfoExpression.toolTip()

        self.tbInfoExpression.textChanged.connect(self.onMapInfoExpressionChanged)
        self.btnShowInfoExpression.setDefaultAction(self.optionShowInfoExpression)
        self.optionShowInfoExpression.toggled.connect(self.tbInfoExpression.setEnabled)
        self.optionShowInfoExpression.toggled.connect(self.actionSetInfoExpression.setEnabled)
        self.btnSetInfoExpression.setDefaultAction(self.actionSetInfoExpression)
        self.actionSetInfoExpression.triggered.connect(self.onSetInfoExpression)

        self._fakeLyr: QgsVectorLayer = QgsVectorLayer("point?crs=epsg:4326", "Scratch point layer", "memory")

        # self.tbInfoExpression.setLayer(self.mLyr)

        # self.mExpressionContextGenerator = MapViewExpressionContextGenerator()
        # self.mExpressionContextGenerator.setMapView(self)

        self.tbInfoExpression.setEnabled(self.optionShowInfoExpression.isChecked())

        # self.tbInfoExpression.registerExpressionContextGenerator(self.mExpressionContextGenerator)
        self.optionShowInfoExpression.toggled.connect(self.sigCanvasAppearanceChanged)
        # self.tbInfoExpression.expressionChanged.connect(self.sigCanvasAppearanceChanged)
        for action in m.actions():
            action.toggled.connect(self.sigCanvasAppearanceChanged)

        fixMenuButtons(self)

    def setInfoExpressionError(self, error: str):

        if error in ['', None]:
            self.tbInfoExpression.setStyleSheet('')
            self.tbInfoExpression.setToolTip(self.mDefaultInfoExpressionToolTip)
        else:

            self.tbInfoExpression.setStyleSheet('QLineEdit#tbInfoExpression{color:red; border: 2px solid red;}')
            self.tbInfoExpression.setToolTip(f'<span style="color:red">{error}</span>')

    def onMapInfoExpressionChanged(self, text: str):

        self.sigCanvasAppearanceChanged.emit()
        s = ""

    def onSetInfoExpression(self, *args):

        context = QgsExpressionContext(QgsExpressionContextUtils.globalProjectLayerScopes(self._fakeLyr))
        c = self.currentMapCanvas()
        if isinstance(c, MapCanvas):
            context.appendScope(QgsExpressionContextScope(c.expressionContextScope()))
        expression = self.tbInfoExpression.text()
        # taken from qgsfeaturefilterwidget.cpp : void QgsFeatureFilterWidget::filterExpressionBuilder()
        dlg = QgsExpressionBuilderDialog(self._fakeLyr, expression,
                                         self,
                                         'generic', context)
        dlg.setWindowTitle('Expression Based Filter')
        # myDa = QgsDistanceArea()
        # myDa.setSourceCrs(self.mLayer.crs(), QgsProject.instance().transformContext())
        # myDa.setEllipsoid(QgsProject.instance().ellipsoid())
        # dlg.setGeomCalculator(myDa)

        if dlg.exec() == QDialog.Accepted:
            self.tbInfoExpression.setText(dlg.expressionText())

    def __iter__(self) -> Iterator[TimeSeriesDate]:
        return iter(self.mapCanvases())

    MKeyName = 'name'
    MKeyTextFormat = 'text_format'
    MKeyTextExpression = 'text_expression'
    MKeyBGColor = 'map_background_color'
    MKeyIsVisible = 'visible'
    MKeySensorStyle = 'sensor_styles'

    def asMap(self) -> dict:

        sensor_styles = dict()

        for lyr in self.sensorProxyLayers():
            sid = lyr.source()

            categories = QgsMapLayer.StyleCategory.Symbology
            if lyr.customProperty(SensorInstrument.PROPERTY_KEY_STYLE_INITIALIZED, defaultValue=False):
                categories = categories | QgsMapLayer.StyleCategory.Rendering

            sensor_styles[sid] = {
                'xml': layerStyleString(lyr, categories=categories),
                'initialized': lyr.customProperty(SensorInstrument.PROPERTY_KEY_STYLE_INITIALIZED)
            }

        d = {self.MKeyName: self.name(),
             self.MKeyTextFormat: self.mapTextFormat().toMimeData().text(),
             self.MKeyBGColor: self.mapBackgroundColor().name(),
             self.MKeyIsVisible: self.isVisible(),
             self.MKeyTextExpression: self.mapInfoExpression(),
             self.MKeySensorStyle: sensor_styles,
             }

        return d

    def fromMap(self, data: dict):

        if name := data.get(self.MKeyName):
            self.setName(name)

        if bg := data.get(self.MKeyBGColor):
            self.setMapBackgroundColor(QColor(bg))

        if expr := data.get(self.MKeyTextExpression):
            self.setMapInfoExpression(expr)

        if fmt := data.get(self.MKeyTextFormat):
            md = QMimeData()
            md.setText(fmt)
            textFormat, success = QgsTextFormat.fromMimeData(md)
            if success:
                self.setMapTextFormat(textFormat)

        if b := data.get(self.MKeyIsVisible):
            self.setVisibility(b)

        if sensor_styles := data.get(self.MKeySensorStyle):

            for sid, style_dict in sensor_styles.items():
                lyr = self.sensorProxyLayer(sid)
                if isinstance(lyr, QgsRasterLayer):
                    if styleXml := style_dict.get('xml', None):
                        setLayerStyleString(lyr, styleXml,
                                            categories=STYLE_CATEGORIES)

                    # the style (render settings etc.) was initialized on a map canvas
                    # if not, it will be stretched to the first map canvas
                    is_initialized = style_dict.get('initialized', False) is True
                    lyr.setCustomProperty(SensorInstrument.PROPERTY_KEY_STYLE_INITIALIZED, is_initialized)

    def setName(self, name: str):
        self.setTitle(name)

    def name(self) -> str:
        return self.title()

    def setMapInfoExpression(self, expression: str):
        self.tbInfoExpression.setText(expression)

    def mapInfoExpression(self) -> str:

        return f'{self.tbInfoExpression.text()}'.strip()

    def setMapTextFormat(self, textformat: QgsTextFormat) -> QgsTextFormat:
        if not equalTextFormats(self.mapTextFormat(), textformat):
            self.mMapTextFormat = textformat
            self.sigCanvasAppearanceChanged.emit()
        return self.mapTextFormat()

    def mapTextFormat(self) -> QgsTextFormat:
        return self.mMapTextFormat

    def mapBackgroundColor(self) -> QColor:
        """
        Returns the map background color
        :return: QColor
        """
        return self.mMapBackgroundColor

    def setMapBackgroundColor(self, color: QColor) -> QColor:
        """
        Sets the map background color
        :param color: QColor
        :return: QColor
        """
        if self.mMapBackgroundColor != color:
            self.mMapBackgroundColor = color
            self.sigCanvasAppearanceChanged.emit()
        return self.mMapBackgroundColor

    def visibleMapCanvases(self) -> list:
        """
        Returns the currently visible mapcanvases
        :return: [list-of-MapCanvases]
        """
        return [m for m in self.mapCanvases() if m.isVisibleToViewport()]

    def onAddMapLayer(self, filter: QgsMapLayerProxyModel.Filter = QgsMapLayerProxyModel.All):
        """
        Slot that opens a SelectMapLayersDialog for any kind of layer
        """
        from .qgispluginsupport.qps.utils import SelectMapLayersDialog
        d = SelectMapLayersDialog()

        if filter == QgsMapLayerProxyModel.All:
            title = 'Select Layer'
            text = 'Layer'
        elif filter == QgsMapLayerProxyModel.RasterLayer:
            title = 'Select Raster Layer'
            text = 'Raster'
        elif filter == QgsMapLayerProxyModel.VectorLayer:
            title = 'Select Vector Layer'
            text = 'Vector'
        else:
            text = title = ''
        d.setWindowTitle(title)
        d.addLayerDescription(text, filter)
        if d.exec() == QDialog.Accepted:
            for lyr in d.mapLayers():
                self.addLayer(lyr)

    def setCurrentLayer(self, layer: QgsMapLayer):
        """
        Sets the QgsMapCanvas.currentLayer() that is used by some QgsMapTools
        :param layer: QgsMapLayer | None
        :return:
        """
        assert layer is None or isinstance(layer, QgsMapLayer)
        if layer in self.layers():
            self.mLayerTreeView.setCurrentLayer(layer)

            if layer not in self.mSensorLayerList:
                for c in self.mapCanvases():
                    c.setCurrentLayer(layer)
            return True

    def addSpectralProfileLayers(self):
        """Adds the EOTSV Spectral Profile Layers"""
        from eotimeseriesviewer.main import EOTimeSeriesViewer
        tsv = EOTimeSeriesViewer.instance()
        if isinstance(tsv, EOTimeSeriesViewer):
            for lyr in tsv.spectralLibraries():
                if lyr not in self.layers():
                    self.addLayer(lyr)

    def addTemporalProfileLayer(self):
        """Adds the EOTSV Temporal Profile Layer"""
        from eotimeseriesviewer.main import EOTimeSeriesViewer
        tsv = EOTimeSeriesViewer.instance()
        if isinstance(tsv, EOTimeSeriesViewer):
            lyr = tsv.temporalProfileLayer()
            if lyr not in self.layers():
                self.addLayer(lyr)

    def addLayer(self, layer: QgsMapLayer):
        """
        Add a QgsMapLayer to the MapView layer tree
        :param layer: QgsMapLayer
        """
        if isinstance(layer, QgsVectorLayer):
            self.mLayerTree.insertLayer(0, layer)
        else:
            self.mLayerTree.addLayer(layer)

    def _createSensorNode(self):
        self.mLayerTreeSensorNode = QgsLayerTreeGroup(name='Raster Time Series', checked=True)
        self.mLayerTreeSensorNode.setCustomProperty(KEY_LOCKED_LAYER, True)
        self.mLayerTreeSensorNode.setCustomProperty(KEY_SENSOR_GROUP, True)
        self.mLayerTree.addChildNode(self.mLayerTreeSensorNode)

    def _containsSensorNode(self, root: QgsLayerTreeGroup) -> bool:
        assert isinstance(root, QgsLayerTreeGroup)
        if root.customProperty(KEY_SENSOR_GROUP) in [True, 'true']:
            return True
        for grp in root.findGroups():
            if self._containsSensorNode(grp):
                return True
        return False

    def onChildNodesRemoved(self, node, idxFrom, idxTo):
        if not self._containsSensorNode(self.mLayerTreeModel.rootGroup()):
            self._createSensorNode()

    def onChangeCrosshairStyle(self):

        canvases = self.mapCanvases()
        if len(canvases) > 0:
            mapCanvas = canvases[0]
        else:
            mapCanvas = None

        style = getCrosshairStyle(parent=self, crosshairStyle=self.crosshairStyle(), mapCanvas=mapCanvas)
        if isinstance(style, CrosshairStyle):
            self.setCrosshairStyle(style)

    def setVisibility(self, b: bool):
        """
        Sets the map view visibility
        :param b: bool
        """
        assert isinstance(b, bool)

        changed = False

        if self.actionToggleMapViewHidden.isChecked() == b:
            self.actionToggleMapViewHidden.setChecked(not b)

        if changed:
            self.sigCanvasAppearanceChanged.emit()

    def isVisible(self) -> bool:
        """
        Returns the map view visibility
        :return: bool
        """
        return not self.actionToggleMapViewHidden.isChecked()

    def mapWidget(self):
        return self.mMapWidget

    def mapCanvases(self) -> List[MapCanvas]:
        """
        Returns the MapCanvases related to this map view. Requires that this mapview was added to a MapWidget
        :return: [list-of-MapCanvases]
        """

        if isinstance(self.mMapWidget, MapWidget):
            return self.mMapWidget.mapViewCanvases(self)
        else:
            return []

    def onTitleChanged(self, *args):

        self.setWindowTitle('Map View "{}"'.format(self.title()))
        self.sigTitleChanged.emit(self.title())
        self.sigCanvasAppearanceChanged.emit()

    def setMapWidget(self, w):
        if isinstance(w, MapWidget):
            self.mMapWidget = w
        else:
            self.mMapWidget = None

    def setTimeSeries(self, timeSeries: TimeSeries):
        """
        Conntects the MapView with a TimeSeries.
        :param timeSeries: TimeSeries
        """
        assert isinstance(timeSeries, TimeSeries)
        if self.mTimeSeries == timeSeries:
            return

        for s in self.sensors():
            self.removeSensor(s)

        self.mTimeSeries = timeSeries
        self.mTimeSeries.sigSensorAdded.connect(self.addSensor)
        self.mTimeSeries.sigSensorRemoved.connect(self.removeSensor)
        for s in timeSeries.sensors():
            self.addSensor(s)

    def timeSeries(self) -> TimeSeries:
        """
        Returns the TimeSeries this mapview is connected with
        :return: TimeSeries
        """
        return self.mTimeSeries

    def setTitle(self, title: str):
        """
        Sets the widget title
        :param title: str
        """
        old = self.title()
        if old != title:
            self.tbName.setText(title)

    def visibleLayers(self) -> List[QgsMapLayer]:
        """
        Returns the visible layers, including proxy layer for time-series data
        :return: [list-of-QgsMapLayers]
        """
        return [l for l in self.mLayerTree.checkedLayers() if isinstance(l, QgsMapLayer)]

    def layers(self) -> List[QgsMapLayer]:
        """
        Returns all layers, including invisible or proxy layers for time-series data
        :return: [list-of-QgsMapLayers]
        """
        nodes = self.mLayerTree.findLayers()
        return [n.layer() for n in nodes if isinstance(n.layer(), QgsMapLayer)]

    def layerTree(self) -> QgsLayerTree:
        return self.mLayerTree

    def title(self, maskNewLines=True) -> str:
        """
        Returns the MapView title
        :return: str
        """
        if maskNewLines:
            return self.tbName.text().replace('\\n', ' ').strip()
        else:
            return self.tbName.text().strip()

    def setCrosshairStyle(self, crosshairStyle: CrosshairStyle) -> CrosshairStyle:
        """
        Seths the CrosshairStyle of this MapView
        :param crosshairStyle: CrosshairStyle
        """

        if self.mCrossHairStyle != crosshairStyle:
            self.mCrossHairStyle = crosshairStyle
            self.sigCrosshairChanged.emit()

        return self.mCrossHairStyle

    def setHighlighted(self, b=True, timeout: int = 1000):
        """
        Activates or deactivates a red-line border of the MapCanvases
        :param b: True | False to activate / deactivate the highlighted lines-
        :param timeout: int, milliseconds how long the highlighted frame should appear
        """
        styleOn = """.MapCanvas {
                    border: 4px solid red;
                    border-radius: 4px;
                }"""
        styleOff = """"""
        if b is True:
            for mapCanvas in self.mapCanvases():
                mapCanvas.setStyleSheet(styleOn)
            if timeout > 0:
                QTimer.singleShot(timeout, lambda: self.setHighlighted(False))
        else:
            for mapCanvas in self.mapCanvases():
                mapCanvas.setStyleSheet(styleOff)

    def currentMapCanvas(self) -> Optional[MapCanvas]:
        """
        Returns the MapCanvas that was clicked / used last
        :return: MapCanvas
        """
        if not isinstance(self.mMapWidget, MapWidget):
            return None
        canvases = sorted(self.mMapWidget.mapViewCanvases(self),
                          key=lambda c: c.property(KEY_LAST_CLICKED))
        if len(canvases) == 0:
            return None
        else:
            return canvases[-1]

    def currentLayer(self) -> QgsMapLayer:
        """
        Returns the current map layer, i.e. that selected in the map layer tree view.
        If this is a proxy layer, the MapView will try to return a "real" layer from a MapCanvas


        :return: QgsMapLayer
        """
        cl = self.mLayerTreeView.currentLayer()
        if sid := sensor_id(cl):
            canvases = [c for c in self.mapCanvases()
                        if isinstance(c.tsd(), TimeSeriesDate) and c.tsd().sensor().id() == sid]
            canvases = sorted(canvases, key=lambda c: c is not self.currentMapCanvas())
            for c in canvases:
                for lyr in c.layers():
                    if has_sensor_id(lyr):
                        return lyr
        return cl

    def crosshairStyle(self) -> CrosshairStyle:
        """
        Returns the CrosshairStyle
        :return: CrosshairStyle
        """
        return self.mCrossHairStyle

    def setCrosshairVisibility(self, b: bool):
        """
        Enables / diables the map canvas crosshair.
        :param b: bool
        """
        if b != self.actionToggleCrosshairVisibility.isChecked():
            self.actionToggleCrosshairVisibility.setChecked(b)
        else:
            self.mCrossHairStyle.setVisibility(b)
            self.sigCrosshairChanged.emit()

    def sensorProxyLayers(self) -> List[QgsRasterLayer]:
        layers = [n.layer() for n in self.mLayerTreeSensorNode.findLayers()]
        layers = [lyr for lyr in layers if
                  isinstance(lyr, QgsRasterLayer) and isinstance(lyr.dataProvider(), SensorMockupDataProvider)]
        for lyr in layers:
            assert lyr.customProperty(SensorInstrument.PROPERTY_KEY)
        return layers

    def sensorProxyLayer(self, sensor: Union[SensorInstrument, str]) -> Optional[QgsRasterLayer]:
        """
        Returns the proxy layer related to a SensorInstrument
        :param sensor: SensorInstrument
        :return: SensorLayer
        """
        if isinstance(sensor, SensorInstrument):
            sensor = sensor.id()
        for lyr in self.sensorProxyLayers():
            if lyr.customProperty(SensorInstrument.PROPERTY_KEY) == sensor:
                return lyr
        return None

    def sensorLayers(self, sensor_id: Optional[str] = None) -> List[QgsRasterLayer]:
        """
        :param sensor_id:
        :return:
        """
        layers = []
        for c in self.mapCanvases():
            layers.extend([lyr for lyr in c.layers() if has_sensor_id(lyr)])
        if sensor_id:
            layers = [lyr for lyr in layers if lyr.customProperty(SensorInstrument.PROPERTY_KEY) == sensor_id]
        return layers

    def sensors(self) -> List[SensorInstrument]:
        """
        Returns a list of SensorsInstruments
        :return: [list-of-SensorInstruments]
        """
        return [t[0] for t in self.mSensorLayerList]

    def addSensor(self, sensor: SensorInstrument):
        """
        Adds a SensorInstrument to be shown in this MapView. Each sensor will be represented as a Raster Layer in the
        Tree Model.
        :param sensor: SensorInstrument
        """
        assert isinstance(sensor, SensorInstrument)
        if sensor not in self.sensors():
            sensor.sigNameChanged.connect(self.sigCanvasAppearanceChanged)

            masterLayer: QgsRasterLayer = sensor.proxyRasterLayer()
            assert isinstance(masterLayer.renderer(), QgsRasterRenderer)

            self.mSensorLayerList.append((sensor, masterLayer))
            masterLayer.styleChanged.connect(lambda *args, v=self, l=masterLayer: self.onMasterStyleChanged(l))
            masterLayer.nameChanged.connect(self.onMasterLyrNameChanged)
            layerTreeLayer: QgsLayerTreeLayer = self.mLayerTreeSensorNode.addLayer(masterLayer)
            layerTreeLayer.setCustomProperty(KEY_LOCKED_LAYER, True)
            # layerTreeLayer.setCustomProperty(KEY_SENSOR_LAYER, True)

            dummyLayers = self.mDummyCanvas.layers() + [masterLayer]
            self.mDummyCanvas.setLayers(dummyLayers)

            # self.mLayerStyleInitialized[sensor.id()] = False

    def onMasterLyrNameChanged(self, *args):
        lyr = self.sender()
        newname = lyr.name()
        ltn = self.mLayerTreeSensorNode.findLayer(lyr)
        # print(ltn.name())

    def onMasterStyleChanged(self, masterLayer: QgsRasterLayer):

        assert has_sensor_id(masterLayer)
        sid = sensor_id(masterLayer)

        if isinstance(sid, str):

            styleXml = layerStyleString(masterLayer,
                                        categories=STYLE_CATEGORIES)
            for lyr in self.sensorLayers(sid):
                copyMapLayerStyle(styleXml, lyr)

            for c in self.sensorCanvases(sid):
                assert isinstance(c, MapCanvas)
                c.addToRefreshPipeLine(MapCanvas.Command.RefreshRenderer)

            # self.mLayerStyleInitialized[sid] = True

    def sensorCanvases(self, sensor: Union[str, SensorInstrument]) -> List[MapCanvas]:
        """
        Returns the MapCanvases that show a layer with data for the given ``sensor``
        :param sensor: SensorInstrument
        :return:
        """
        if isinstance(sensor, SensorInstrument):
            sensor = sensor.id()
        return [c for c in self.mapCanvases() if isinstance(c, MapCanvas)
                and isinstance(c.tsd(), TimeSeriesDate) and c.tsd().sensor().id() == sensor]

    def sensorLayer(self, sensor: SensorInstrument):
        """
        Returns the QgsRasterLayer that is used a proxy to specify the QgsRasterRenderer for a sensor
        :param sensor: SensorInstrument
        :return: QgsRasterLayer
        """
        assert isinstance(sensor, SensorInstrument)
        for t in self.mSensorLayerList:
            s, l = t
            assert isinstance(s, SensorInstrument)
            assert isinstance(l, QgsRasterLayer)
            if s == sensor:
                return l
        raise Exception('Sensor "{}" not registered to MapView "{}"'.format(sensor.name(), self.title()))

    def removeSensor(self, sensor: SensorInstrument):
        """
        Removes a sensor from this map view
        :param sensor:
        :return:
        """
        # if sensor in self.mLayerStyleInitialized.keys():
        #    self.mLayerStyleInitialized.pop(sensor)

        toRemove = []
        for t in self.mSensorLayerList:
            if t[0] == sensor:
                toRemove.append(t)

        for t in toRemove:
            self.mLayerTreeSensorNode.removeLayer(t[1])
            self.mSensorLayerList.remove(t)

    def hasSensor(self, sensor: SensorInstrument) -> bool:
        """
        :param sensor:
        :return:
        """
        assert isinstance(sensor, SensorInstrument)
        return sensor in self.sensors()


class MapViewLayerTreeViewMenuProvider(QgsLayerTreeViewMenuProvider):

    def __init__(self, mapView, view: QgsLayerTreeView, canvas: QgsMapCanvas):
        super(MapViewLayerTreeViewMenuProvider, self).__init__()
        assert isinstance(view, QgsLayerTreeView)
        assert isinstance(canvas, QgsMapCanvas)
        self.mLayerTreeView: QgsLayerTreeView = view
        self.mDummyCanvas: QgsMapCanvas = canvas
        # self.mDefActions = QgsLayerTreeViewDefaultActions(self.mLayerTreeView)
        self.mMapView: MapView = mapView
        # self.actionAddGroup = self.mDefActions.actionAddGroup()
        # self.actionRename = self.mDefActions.actionRenameGroupOrLayer()
        # self.actionRemove = self.mDefActions.actionRemoveGroupOrLayer()
        # self.actionZoomToLayer = self.mDefActions.actionZoomToGroup(self.mDummyCanvas)
        # self.actionCheckAndAllChildren = self.mDefActions.actionCheckAndAllChildren()
        # self.actionShowFeatureCount = self.mDefActions.actionShowFeatureCount()
        # self.actionZoomToLayer = self.mDefActions.actionZoomToLayer(self.mDummyCanvas)
        # self.actionZoomToSelected = self.mDefActions.actionZoomToSelection(self.mDummyCanvas)
        # self.actionZoomToGroup = self.mDefActions.actionZoomToGroup(self.mDummyCanvas)
        # self.actionAddEOTSVSpectralProfiles = QAction('Add Spectral Profile Layer')
        # self.actionAddEOTSVTemporalProfiles = QAction('Add Temporal Profile Layer')

    def mapView(self) -> MapView:
        return self.mMapView

    def layerTreeView(self) -> QgsLayerTreeView:
        return self.mLayerTreeView

    def layerTree(self) -> QgsLayerTree:
        return self.layerTreeModel().rootGroup()

    def layerTreeModel(self) -> QgsLayerTreeModel:
        return self.layerTreeView().layerTreeModel()

    def onRemoveLayers(self):
        selected = self.layerTreeView().selectedLayers()
        for lyr in selected:
            if not has_sensor_id(lyr):
                self.mapView().mLayerTree.removeLayer(lyr)

    def onSetCanvasCRS(self):
        s = ""
        lyr = self.layerTreeView()

    def onZoomToLayer(self, layer: QgsMapLayer):
        extent = SpatialExtent.fromLayer(layer)
        if isinstance(extent, SpatialExtent):
            extent = extent.toCrs(self.mapView().mapWidget().crs())
            self.mapView().mapWidget().setSpatialExtent(extent)

    def onZoomActualSize(self):
        current = self.mapView().currentLayer()
        if isinstance(current, QgsRasterLayer):
            s = ""

    def onStretchToExtent(self):

        canvas = self.mapView().currentMapCanvas()
        if not isinstance(canvas, MapCanvas):
            return

        current = self.mapView().currentLayer()
        csid = sensor_id(current)
        if csid:
            for lyr in canvas.layers():
                sid = sensor_id(lyr)
                if sid == csid:
                    b = canvas.stretchToExtent(layer=lyr)
                    if not b:
                        s = ""
                    break

        elif isinstance(current, QgsRasterLayer):
            canvas.stretchToExtent(layer=current)

    def createContextMenu(self) -> QMenu:

        model = self.layerTreeModel()
        ltree = self.layerTree()
        view: QgsLayerTreeView = self.layerTreeView()
        currentGroup = view.currentGroupNode()
        currentLayer = view.currentLayer()
        currentIndex = view.currentIndex()

        currentCanvas = self.mapView().currentMapCanvas()
        isSensorGroup = isinstance(currentGroup, QgsLayerTreeGroup) and currentGroup.customProperty(
            KEY_SENSOR_GROUP) in [True, 'true']
        isSensorLayer = isinstance(sensor_id(currentLayer), str)
        mv: MapView = self.mapView()
        mw: MapWidget = mv.mapWidget()
        mw.setCurrentMapView(mv)
        if isSensorLayer:
            # the current layer is an "empty" proxy layer. use one from a visible map canvas instead
            pass

        from eotimeseriesviewer.main import EOTimeSeriesViewer
        eotsv = EOTimeSeriesViewer.instance()
        if not isinstance(eotsv, EOTimeSeriesViewer):
            return
        menu = QMenu(view)
        assert isinstance(mw, MapWidget)
        if isinstance(currentLayer, QgsMapLayer):
            a = menu.addAction('Rename')
            a.triggered.connect(lambda *args, cidx=currentIndex: view.edit(cidx))
            menu.addSeparator()

            # zoom to layer
            menu.addAction(eotsv.actionZoomToLayer())

            # rename layer
            #

            # zoom to native resolution
            # in this case not using a map tool but the current layer
            ref = eotsv.actionZoomActualSize()
            a = menu.addAction(ref.text())
            a.setIcon(ref.icon())
            a.triggered.connect(self.onZoomActualSize)

            if isinstance(currentLayer, QgsRasterLayer):
                a = menu.addAction('&Stretch Using Current Extent')
                a.triggered.connect(self.onStretchToExtent)

            # ----
            menu.addSeparator()
            a = menu.addAction('Add Spectral Library Layer')
            a.triggered.connect(self.mapView().addSpectralProfileLayers)

            a = menu.addAction('Add Temporal Profile Layer')
            a.triggered.connect(self.mapView().addTemporalProfileLayer)

            # ----
            menu.addSeparator()
            # duplicate layer
            # remove layer

            a = menu.addAction('Remove layer')
            a.setToolTip('Remove layer(s)')
            a.triggered.connect(self.onRemoveLayers)

            menu.addSeparator()
            if isinstance(currentLayer, QgsVectorLayer):
                menu.addAction(eotsv.actionOpenTable())
                menu.addAction(eotsv.actionToggleEditing())

            menu.addSeparator()
            # ----------
            # set CRS
            action = menu.addAction('Set layer CRS to map canvas')
            action.triggered.connect(self.onSetCanvasCRS)

            # ----
            # Export...
            # ------
            menu.addSeparator()
            # Styles...
            menu.addAction(eotsv.actionPasteLayerStyle())
            menu.addAction(eotsv.actionCopyLayerStyle())

            # Properties
            menu.addSeparator()
            menu.addAction(eotsv.actionLayerProperties())

        menu.addSeparator()
        return menu

    def vectorLayerTools(self) -> VectorLayerTools:

        from eotimeseriesviewer.main import EOTimeSeriesViewer
        return EOTimeSeriesViewer.instance().mVectorLayerTools

    def showAttributeTable(self, lyr: QgsVectorLayer):

        from eotimeseriesviewer.main import EOTimeSeriesViewer
        tsv = EOTimeSeriesViewer.instance()
        if isinstance(tsv, EOTimeSeriesViewer):
            tsv.showAttributeTable(lyr)
        s = ""

    def onSetLayerProperties(self, lyr: QgsRasterLayer, canvas: QgsMapCanvas):
        if isinstance(canvas, MapCanvas):
            canvas.onSetLayerProperties(lyr)


class MapViewListModel(QAbstractListModel):
    """
    A model to store a list of map views.

    """
    sigMapViewsAdded = pyqtSignal(list)
    sigMapViewsRemoved = pyqtSignal(list)

    def __init__(self, parent=None):
        super(MapViewListModel, self).__init__(parent)
        self.mMapViewList = []

    def addMapView(self, mapView):
        i = len(self.mMapViewList)
        self.insertMapView(i, mapView)

    def insertMapView(self, i, mapView):
        self.insertMapViews(i, [mapView])

    def insertMapViews(self, i, mapViews):
        assert isinstance(mapViews, list)
        assert i >= 0 and i <= len(self.mMapViewList)

        self.beginInsertRows(QModelIndex(), i, i + len(mapViews) - 1)

        for j in range(len(mapViews)):
            mapView = mapViews[j]
            assert isinstance(mapView, MapView)
            mapView.sigTitleChanged.connect(
                lambda: self.doRefresh([mapView])
            )
            self.mMapViewList.insert(i + j, mapView)
        self.endInsertRows()
        self.sigMapViewsAdded.emit(mapViews)

    def doRefresh(self, mapViews: List[MapView]):
        for mapView in mapViews:
            idx = self.mapView2idx(mapView)
            self.dataChanged.emit(idx, idx)

    def removeMapView(self, mapView: MapView):
        self.removeMapViews([mapView])

    def removeMapViews(self, mapViews: List[MapView]):
        assert isinstance(mapViews, list)
        for mv in mapViews:
            assert mv in self.mMapViewList
            idx = self.mapView2idx(mv)
            self.beginRemoveRows(idx.parent(), idx.row(), idx.row())
            self.mMapViewList.remove(mv)
            self.endRemoveRows()
        self.sigMapViewsRemoved.emit(mapViews)

    def rowCount(self, parent=None, *args, **kwargs):
        return len(self.mMapViewList)

    def columnCount(self, QModelIndex_parent=None, *args, **kwargs):
        return 1

    def idx2MapView(self, index):
        if isinstance(index, QModelIndex):
            if index.isValid():
                index = index.row()
            else:
                return None
        assert index >= 0 and index < len(self.mMapViewList)
        return self.mMapViewList[index]

    def mapView2idx(self, mapView):
        assert isinstance(mapView, MapView)
        row = self.mMapViewList.index(mapView)
        return self.createIndex(row, 0, mapView)

    def __len__(self):
        return len(self.mMapViewList)

    def __iter__(self):
        return iter(self.mMapViewList)

    def __getitem__(self, slice):
        return self.mMapViewList[slice]

    def data(self, index, role=Qt.DisplayRole):
        if not index.isValid():
            return None

        if (index.row() >= len(self.mMapViewList)) or (index.row() < 0):
            return None

        mapView = self.idx2MapView(index)
        assert isinstance(mapView, MapView)

        value = None

        if role == Qt.DisplayRole:
            value = '{} {}'.format(index.row() + 1, mapView.title())
        # if role == Qt.DecorationRole:
        # value = classInfo.icon(QSize(20,20))
        if role == Qt.UserRole:
            value = mapView
        return value


def closest_index(tsd_target: TimeSeriesDate, tsds: List[TimeSeriesDate]) -> int:
    """
    Returns the index of the TimeSeriesDate closest to tsd_target
    :param tsd_target:
    :type tsd_target:
    :param tsds:
    :type tsds:
    :return:
    :rtype:
    """
    if len(tsds) == 0:
        return None
    if tsd_target in tsds:
        return tsds.index(tsd_target)
    else:
        for i, tsd2 in enumerate(tsds):
            if tsd2 < tsd_target:
                continue
            else:
                break
        return i


class MapWidget(QFrame):
    """
    This widget contains all maps
    """

    class ViewMode(enum.Enum):

        MapViewByRows = 1,
        MapViewByCols = 2

    sigSpatialExtentChanged = pyqtSignal(SpatialExtent)
    sigCrosshairPositionChanged = pyqtSignal([QgsCoordinateReferenceSystem, QgsPointXY],
                                             [QgsCoordinateReferenceSystem, QgsPointXY, MapCanvas])
    sigCrsChanged = pyqtSignal(QgsCoordinateReferenceSystem)
    sigMapSizeChanged = pyqtSignal(QSize)

    sigMapBackgroundColorChanged = pyqtSignal(QColor)
    sigMapTextColorChanged = pyqtSignal(QColor)
    sigMapTextFormatChanged = pyqtSignal(QgsTextFormat)
    sigMapsPerMapViewChanged = pyqtSignal(int, int)
    sigMapViewsChanged = pyqtSignal()
    sigMapViewAdded = pyqtSignal(MapView)
    sigMapViewRemoved = pyqtSignal(MapView)
    sigCurrentLayerChanged = pyqtSignal(QgsMapLayer)
    # sigCurrentCanvasChanged = pyqtSignal(MapCanvas)
    # sigCurrentMapViewChanged = pyqtSignal(MapView)
    sigCurrentDateChanged = pyqtSignal(TimeSeriesDate)
    sigCurrentLocationChanged = pyqtSignal([QgsCoordinateReferenceSystem, QgsPointXY],
                                           [QgsCoordinateReferenceSystem, QgsPointXY, QgsMapCanvas])
    sigVisibleDatesChanged = pyqtSignal(list)
    sigViewModeChanged = pyqtSignal(ViewMode)

    def __init__(self, *args, **kwds):
        super(MapWidget, self).__init__(*args, **kwds)
        loadUi(DIR_UI / 'mapwidget.ui', self)

        self.setContentsMargins(1, 1, 1, 1)
        self.mGridFrame: QFrame
        self.mGrid: QGridLayout
        assert isinstance(self.mGrid, QGridLayout)

        self.mSyncLock = False
        self.mSyncQGISMapCanvasCenter: bool = False
        self.mLastQGISMapCanvasCenter: SpatialPoint = None
        self.mLastEOTSVMapCanvasCenter: SpatialPoint = None
        self.mMaxNumberOfCachedLayers = 0

        self.mMapLayerStore = EOTimeSeriesViewerProject()
        self.mMapLayerCache = dict()
        self.mCanvasCache = dict()

        self.tbSliderDate: QLabel

        # self.mCurrentMapView: MapView = None
        # self.mCurrentMapCanvas: MapCanvas = None

        self.mMapViews: List[MapView] = []
        self.mCanvases: Dict[MapView, List[MapCanvas]] = dict()
        self.mCanvasSignals = dict()
        self.mTimeSeries: TimeSeries = None

        self.mMapToolKey: MapTools = MapTools.Pan

        self.mViewMode = MapWidget.ViewMode.MapViewByRows
        self.mMapViewColumns: int = 3
        self.mMapViewRows: int = 1

        self.mSpatialExtent: SpatialExtent = SpatialExtent.world()
        self.mCrsInitialized: bool = False

        self.mCurrentDate: TimeSeriesDate = None
        self.mCrosshairPosition: SpatialPoint = None

        self.mMapSize = QSize(200, 200)
        from eotimeseriesviewer.settings import defaultValues, Keys

        DEFAULT_VALUES = defaultValues()
        self.mMapTextFormat = DEFAULT_VALUES[Keys.MapTextFormat]
        self.mMapRefreshTimer = QTimer(self)
        self.mMapRefreshTimer.timeout.connect(self.timedRefresh)
        self.mMapRefreshTimer.setInterval(500)
        self.mMapRefreshTimer.start()
        self.mMapRefreshBlock: bool = False

        # define shortcuts
        self.actionForward.setShortcuts([QKeySequence(QKeySequence.MoveToNextChar)])
        self.actionBackward.setShortcuts([QKeySequence(QKeySequence.MoveToPreviousChar)])

        self.actionForwardFast.setShortcuts([QKeySequence(QKeySequence.MoveToNextWord),
                                             QKeySequence(Qt.Key_D)])
        self.actionBackwardFast.setShortcuts([QKeySequence(QKeySequence.MoveToPreviousWord),
                                              QKeySequence(Qt.Key_A)])

        self.actionLastDate.setShortcuts([QKeySequence(QKeySequence.MoveToEndOfLine),
                                          QKeySequence('Alt+D')])

        self.actionFirstDate.setShortcuts([QKeySequence(QKeySequence.MoveToStartOfLine),
                                           QKeySequence('Alt+A')])

        self.btnFirst.setDefaultAction(self.actionFirstDate)
        self.btnLast.setDefaultAction(self.actionLastDate)
        self.btnBackward.setDefaultAction(self.actionBackward)
        self.btnForward.setDefaultAction(self.actionForward)
        self.btnBackwardFast.setDefaultAction(self.actionBackwardFast)
        self.btnForwardFast.setDefaultAction(self.actionForwardFast)

        self.actionFirstDate.triggered.connect(self.moveToFirstTSD)
        self.actionLastDate.triggered.connect(self.moveToLastTSD)
        self.actionBackward.triggered.connect(self.moveToPreviousTSD)
        self.actionForward.triggered.connect(self.moveToNextTSD)
        self.actionBackwardFast.triggered.connect(self.moveToPreviousTSDFast)
        self.actionForwardFast.triggered.connect(self.moveToNextTSDFast)

        self.mTimeSlider.setTickInterval(0)
        self.mTimeSlider.setTracking(False)
        self.mTimeSlider.valueChanged.connect(self.onSliderValueChanged)
        self.mTimeSlider.sliderMoved.connect(self.onSliderMoved)

        self.mBlockExtentChange: bool = False

    def close(self):
        self.mMapRefreshTimer.stop()
        self.mMapLayerStore.removeAllMapLayers()
        self.mMapLayerCache.clear()
        super().close()

    def clearCanvasGrid(self):
        """
        Cleans the MapCanvas Grid
        :return:
        :rtype:
        """
        assert isinstance(self.mGrid, QGridLayout)
        while self.mGrid.count() > 0:
            item = self.mGrid.takeAt(0)
            widget = item.widget()
            if isinstance(widget, QWidget):
                if isinstance(widget, MapCanvas):
                    self._disconnectCanvasSignals(widget)
                widget.setParent(None)

    def messageBar(self) -> QgsMessageBar:
        """
        Returns the QgsMessageBar
        :return: QgsMessageBar
        """
        return self.mMessageBar

    def refresh(self):
        debugLog()
        canvases = self.mapCanvases()
        for c in canvases:
            c.refresh()

    def setMapTextFormat(self, textFormat: QgsTextFormat) -> QgsTextFormat:

        if not equalTextFormats(textFormat, self.mMapTextFormat):
            self.mMapTextFormat = textFormat
            for mapView in self.mapViews():
                assert isinstance(mapView, MapView)
                mapView.setMapTextFormat(textFormat)
            self.sigMapTextFormatChanged.emit(self.mapTextFormat())
        return self.mapTextFormat()

    def mapTextFormat(self) -> QgsTextFormat:
        return self.mMapTextFormat

    def setMapTool(self, mapToolKey: MapTools):

        if self.mMapToolKey != mapToolKey:
            self.mMapToolKey = mapToolKey

            for c in self.mapCanvases():
                assert isinstance(c, MapCanvas)
                mts = c.mapTools()
                mts.activate(self.mMapToolKey)

    def visibleTSDs(self) -> List[TimeSeriesDate]:
        """
        Returns the list of currently shown TimeSeriesDates.
        :return: [list-of-TimeSeriesDates]
        """
        for mv in self.mMapViews:
            tsds = []
            for c in self.mCanvases[mv]:
                if isinstance(c.tsd(), TimeSeriesDate):
                    tsds.append(c.tsd())

            return sorted(tsds)
        return []

    def spatialExtent(self) -> SpatialExtent:
        """
        Returns the current SpatialExtent
        :return: SpatialExtent
        """
        for c in self.mapCanvases():
            ext = SpatialExtent.fromMapCanvas(c)
            self.mSpatialExtent = ext
            return ext
        # backup: latest spatial extent stored
        return self.mSpatialExtent

    def setSpatialExtent(self, *args) -> SpatialExtent:
        """
        Sets a SpatialExtent to all MapCanvases.
        Arguments can be those to construct a SpatialExtent
        :param extent: SpatialExtent
        :return: SpatialExtent the current SpatialExtent
        """

        if len(args) == 1 and type(args[0]) is QgsRectangle:
            extent = SpatialExtent(self.crs(), args[0])
        else:
            if isinstance(args[0], SpatialExtent):
                extent = args[0]
            else:
                extent = SpatialExtent(*args)

        try:
            assert isinstance(extent, SpatialExtent), \
                'Expected SpatialExtent, but got {} {}'.format(type(extent), extent)
        except Exception as ex:
            traceback.print_exception(*sys.exc_info())
            raise ex

        if self.mBlockExtentChange:
            return self.mSpatialExtent

        ext = extent.toCrs(self.crs())
        if not isinstance(ext, SpatialExtent):
            s = ""
            # last resort: zoom to CRS boundaries

        if isinstance(ext, SpatialExtent) and ext != self.mSpatialExtent:

            with BlockExtentChange(self) as blocker:
                self.mSpatialExtent = ext
                debugLog(f'new extent: {self.mSpatialExtent}')
                for c in self.mapCanvases():
                    assert isinstance(c, MapCanvas)
                    c.setSpatialExtent(ext)
                    c.refresh()
                    # c.addToRefreshPipeLine(self.mSpatialExtent)
            self.sigSpatialExtentChanged.emit(ext.__copy__())

        return ext

    def setSpatialCenter(self, *args):
        """
        Sets the spatial center of all MapCanvases
        :param centerNew: SpatialPoint
        """
        centerNew = SpatialPoint(*args)
        assert isinstance(centerNew, SpatialPoint)
        extent = self.spatialExtent()

        if isinstance(extent, SpatialExtent):
            centerOld = extent.center()
            centerNew = centerNew.toCrs(extent.crs())
            if centerNew != centerOld and isinstance(centerNew, SpatialPoint):
                extent = extent.__copy__()
                extent.setCenter(centerNew)
                debugLog()
                self.setSpatialExtent(extent)

    def spatialCenter(self) -> SpatialPoint:
        """
        Return the center of all map canvas
        :return: SpatialPoint
        """
        return self.spatialExtent().spatialCenter()

    def setCrs(self, crs: QgsCoordinateReferenceSystem) -> QgsCoordinateReferenceSystem:
        """
        Sets the MapCanvas CRS.
        :param crs: QgsCoordinateReferenceSystem
        :return: QgsCoordinateReferenceSystem
        """
        crs = QgsCoordinateReferenceSystem(crs)

        if self.crs() == crs:
            return crs

        if self.mBlockExtentChange:
            return self.crs()

        with BlockExtentChange(self) as blocker:
            canvases = self.mapCanvases()
            if len(canvases) > 0:
                for i, c in enumerate(self.mapCanvases()):
                    c.setDestinationCrs(crs)
                    if i == 0:
                        self.mSpatialExtent = SpatialExtent.fromMapCanvas(c)
            else:
                new_extent = self.mSpatialExtent.toCrs(crs)
                if isinstance(new_extent, SpatialExtent):
                    self.mSpatialExtent = new_extent
                else:
                    self.mSpatialExtent = SpatialExtent(QgsCoordinateReferenceSystem('EPSG:4326'),
                                                        crs.bounds()).toCrs(crs)
        self.sigCrsChanged.emit(crs)

        return self.crs()

    def timedRefresh(self) -> bool:
        """
        Calls the timedRefresh() routine for all MapCanvases
        """
        if self.mMapRefreshBlock:
            return False

        with Lock() as lock:
            # print('# TIMED REFRESH')
            self.mMapRefreshBlock = True
            # with MapWidgetTimedRefreshBlocker(self):

            if self.mSyncQGISMapCanvasCenter:
                self.syncQGISCanvasCenter()

            canvases = self.mapCanvases()

            for c in canvases:
                c.timedRefresh()

            for mapView in self.mapViews():
                # test for initial raster stretches
                for proxyLayer in mapView.sensorProxyLayers():
                    if proxyLayer.customProperty(SensorInstrument.PROPERTY_KEY_STYLE_INITIALIZED, defaultValue=False):
                        continue

                    sid = proxyLayer.customProperty(SensorInstrument.PROPERTY_KEY)
                    for c in mapView.mapCanvases():
                        if isinstance(c.tsd(), TimeSeriesDate) and c.tsd().sensor().id() == sid:
                            for lyr in c.layers():
                                if sensor_id(lyr) == sid:
                                    c.stretchToCurrentExtent(layer=lyr)
                                    proxyLayer.setCustomProperty(SensorInstrument.PROPERTY_KEY_STYLE_INITIALIZED, True)
            self.mMapRefreshBlock = False
        return True

    def currentLayer(self) -> Optional[QgsMapLayer]:
        mv = self.currentMapView()
        if isinstance(mv, MapView):
            return mv.currentLayer()
        return None

    def currentMapCanvas(self) -> MapCanvas:
        """
        Returns the active map canvas, i.e. the MapCanvas that was clicked last.
        :return: MapCanvas
        """
        canvases = sorted(self.mapCanvases(), key=lambda c: c.property(KEY_LAST_CLICKED), reverse=True)
        if len(canvases) > 0:
            return canvases[0]
        else:
            return None

    def setCurrentMapCanvas(self, mapCanvas: MapCanvas):
        assert isinstance(mapCanvas, MapCanvas)
        canvases = self.mapCanvases()
        assert mapCanvas in canvases
        mapCanvas.setProperty(KEY_LAST_CLICKED, time.time())

    def currentMapView(self) -> MapView:
        """
        Returns the last used map view, i.e. the last map view a canvas was clicked on or a layer was selected in
        :return:
        """
        return self.currentMapCanvas().mapView()

    def setCurrentMapView(self, mapView: MapView):
        assert isinstance(mapView, MapView)
        lastCurrentMapCanvas = self.currentMapCanvas()
        if not isinstance(lastCurrentMapCanvas, MapCanvas):
            return
        lastCurrentMapView = lastCurrentMapCanvas.mapView()

        if mapView != lastCurrentMapView:
            assert mapView in self.mapViews()

            position = 0
            for i, c in enumerate(lastCurrentMapView):
                if c == lastCurrentMapCanvas:
                    position = i
                    break

            canvases = mapView.mapCanvases()
            if len(canvases) > 0:
                position = min(position, len(canvases) - 1)
                self.setCurrentMapCanvas(canvases[position])

    MKeyMapSize = 'map_size'
    MKeyCrs = 'crs'
    MKeyMapsPerView = 'maps_per_view'
    MKeyMapViews = 'map_views'
    MKeyCurrentDate = 'current_date'
    MKeyCurrentExtent = 'extent'
    MKeyAuxMapLayers = '_aux_map_layers'

    def asMap(self) -> dict:
        """
        Returns the current visualisation settings as dict, to be serialized in a JSON dump.
        :return: dict
        """
        d = {self.MKeyMapSize: [self.mapSize().width(), self.mapSize().height()],
             self.MKeyCrs: self.crs().toWkt(),
             self.MKeyMapsPerView: self.mapsPerMapView(),
             self.MKeyMapViews: [mv.asMap() for mv in self.mapViews()],
             self.MKeyCurrentDate: str(self.currentDate().date()),
             self.MKeyCurrentExtent: self.spatialExtent().asWktPolygon(),
             }

        # basic storing of aux map layers. relates to https://github.com/jakimowb/eo-time-series-viewer/issues/12
        # to be replaced by proper layer-tree reconstruction
        aux_map_layers = {}
        aux_mapview_layers = []
        for mv in self.mapViews():
            mv_layer_info = []
            for lyr in mv.layers():
                if not has_sensor_id(lyr):
                    if lyr.id() not in aux_map_layers:
                        info_source = {
                            'id': lyr.id(),
                            'source': lyr.source(),
                            'provider': lyr.dataProvider().name(),
                            'class': lyr.__class__.__name__,
                            'name': lyr.name(),
                            'style': layerStyleString(lyr, QgsMapLayer.AllStyleCategories)}
                        aux_map_layers[lyr.id()] = info_source
                    mv_layer_info.append(lyr.id())
            aux_mapview_layers.append(mv_layer_info)

        d[self.MKeyAuxMapLayers] = {
            'sources': aux_map_layers,
            'map_views': aux_mapview_layers
        }
        return d

    def allProxyLayers(self) -> List[QgsRasterLayer]:
        """
        Returns all QgsRasterLayers that are used as SensorProxyLayer inside the layer trees.
        :return:
        """
        layers = []
        for mv in self.mapViews():
            layers.extend(mv.sensorProxyLayers())
        return layers

    def _allReds(self, skip_refresh: bool = False):
        """
        For debugging only. Returns all minimum values of red-band contrast enhancements.
        :return:
        """
<<<<<<< HEAD
        context = QgsReadWriteContext()
        mwNode = doc.createElement('MapWidget')
        mapSize = self.mapSize()
        mwNode.setAttribute('mapsPerMapView', f'{self.mapsPerMapView()}')
        mwNode.setAttribute('mapWidth', f'{mapSize.width()}')
        mwNode.setAttribute('mapHeight', f'{mapSize.height()}')
        currentDate = self.currentDate()
        if isinstance(currentDate, TimeSeriesDate):
            mwNode.setAttribute('mapDate', f'{currentDate.dtg()}')
        crsNode = doc.createElement('MapExtent')
        self.spatialExtent().writeXml(crsNode, doc)
        mwNode.appendChild(crsNode)
=======
        if not skip_refresh:
            QgsApplication.processEvents()
            self.timedRefresh()
            QgsApplication.processEvents()
            self.timedRefresh()
            QgsApplication.processEvents()
>>>>>>> 2176fcd9

        reds = []
        for lyr in self.allProxyLayers():
            if isinstance(lyr.renderer(), QgsMultiBandColorRenderer):
                reds.append(lyr.renderer().redContrastEnhancement().minimumValue())
        reds = ['nan' if math.isnan(r) else r for r in reds]
        return reds

    def fromMap(self, data: dict, feedback: QgsProcessingFeedback = QgsProcessingFeedback()):

        self.removeAllMapViews()

        if self.MKeyMapSize in data:
            w, h = data.get(self.MKeyMapSize)
            self.setMapSize(QSize(w, h))

        if wkt := data.get(self.MKeyCrs):
            crs = QgsCoordinateReferenceSystem.fromWkt(wkt)
            if crs.isValid():
                self.setCrs(crs)

        if maps_per_view := data.get(self.MKeyMapsPerView):
            cols, rows = maps_per_view
            self.setMapsPerMapView(cols, rows)

        for mv in data.get(self.MKeyMapViews, []):
            mapView = MapView()
            mapView.setTimeSeries(self.timeSeries())
            mapView.fromMap(mv)

            self.addMapView(mapView)

        if current_date := data.get(self.MKeyCurrentDate):
            tsd = self.timeSeries().findDate(current_date)

            if isinstance(tsd, TimeSeriesDate):
                self.setCurrentDate(tsd)

        if extent := data.get(self.MKeyCurrentExtent):
            extent = QgsRectangle.fromWkt(extent)
            self.setSpatialExtent(SpatialExtent(self.crs(), extent))

        CLASS2INIT = {c.__name__: c for c in [QgsVectorLayer, QgsRasterLayer]}

        if aux_layers := data.get(self.MKeyAuxMapLayers):
            new_layers = dict()
            if sources := aux_layers.get('sources'):

                for oldId, sourceInfo in sources.items():
                    clsName = sourceInfo.get('class')
                    source = sourceInfo.get('source')
                    name = sourceInfo.get('name')
                    provider = sourceInfo.get('provider')

                    if not (source and name and provider):
                        continue

                    lyr = None
                    # check for layers that already exist, e.g. because we
                    # call load project within the same session
                    # check QGIS and internal layers
                    for store in [self.mMapLayerStore, QgsProject.instance()]:
                        if existingLayer := store.mapLayer(oldId):
                            if existingLayer.isValid():
                                lyr = existingLayer
                                break

                    if lyr is None:
                        if clsName == QgsVectorLayer.__name__:
                            lyr = QgsVectorLayer(source, name, providerLib=provider)
                        elif clsName == QgsRasterLayer.__name__:
                            lyr = QgsRasterLayer(source, name, providerType=provider)
                    if isinstance(lyr, QgsMapLayer) and lyr.isValid():
                        if styleXml := sourceInfo.get('style'):
                            setLayerStyleString(lyr, styleXml)

                            new_layers[oldId] = lyr

            self.mMapLayerStore.addMapLayers(new_layers.values())

            for i_mv, mv_layer_ids in enumerate(aux_layers.get('map_views', [])):
                if i_mv >= len(self.mapViews()):
                    break
                new_mv: MapView = self.mapViews()[i_mv]
                new_mv_layers = []
                for oldId in mv_layer_ids:
                    lyrNew = new_layers.get(oldId)
                    if isinstance(lyrNew, QgsMapLayer):
                        new_mv_layers.append(lyrNew)
                existing_layers = new_mv.layers()
                for lyr in reversed(new_mv_layers):
                    if lyr not in existing_layers:
                        new_mv.addLayer(lyr)

    def usedLayers(self) -> List[QgsMapLayer]:
        layers = set()
        for c in self.mapCanvases():
            layers = layers.union(set(c.layers()))
        return list(layers)

    def crs(self) -> QgsCoordinateReferenceSystem:
        # returns the used CRS
        for c in self.mapCanvases():
            return c.mapSettings().destinationCrs()

        # backup:
        return self.spatialExtent().crs()

    def setTimeSeries(self, ts: TimeSeries) -> TimeSeries:
        assert ts is None or isinstance(ts, TimeSeries)

        if isinstance(self.mTimeSeries, TimeSeries):
            self.mTimeSeries.sigVisibilityChanged.disconnect(self._updateCanvasDates)
            self.mTimeSeries.sigTimeSeriesDatesRemoved.disconnect(self._updateCanvasDates)
            self.mTimeSeries.sigTimeSeriesDatesAdded.disconnect(self._updateSliderRange)
            self.mTimeSeries.sigTimeSeriesDatesRemoved.disconnect(self._updateSliderRange)
            self.mTimeSeries.sigFindOverlapTaskFinished.disconnect(self._updateCanvasDates)
            self.mTimeSeries.sigSensorNameChanged.disconnect(self._updateCanvasAppearance)
            self.mTimeSeries.sigSensorAdded.disconnect(self.addSensor)
            self.mTimeSeries.sigSensorRemoved.disconnect(self.removeSensor)

        self.mTimeSeries = ts
        if isinstance(self.mTimeSeries, TimeSeries):
            self.mTimeSeries.sigVisibilityChanged.connect(self._updateCanvasDates)
            self.mTimeSeries.sigTimeSeriesDatesRemoved.connect(self._updateCanvasDates)
            self.mTimeSeries.sigFindOverlapTaskFinished.connect(self._updateCanvasDates)
            self.mTimeSeries.sigTimeSeriesDatesAdded.connect(self._updateSliderRange)
            self.mTimeSeries.sigTimeSeriesDatesRemoved.connect(self._updateSliderRange)
            self.mTimeSeries.sigSensorNameChanged.connect(self._updateCanvasAppearance)
            self.mTimeSeries.sigSensorAdded.connect(self.addSensor)
            self.mTimeSeries.sigSensorRemoved.connect(self.removeSensor)
            if len(self.mTimeSeries) > 0:
                self.mCurrentDate = self.mTimeSeries[0]
            else:
                self.mTimeSeries.sigTimeSeriesDatesAdded.connect(self.onSetInitialCurrentDate)
            self._updateSliderRange()

        return self.timeSeries()

    def addSensor(self, sensor: SensorInstrument):
        """
        Adds a new SensorInstrument
        :param sensor: SensorInstrument
        """
        for mapView in self.mapViews():
            mapView.addSensor(sensor)

    def removeSensor(self, sensor: SensorInstrument):
        """
        Removes a Sensor
        :param sensor: SensorInstrument
        """
        for mapView in self.mapViews():
            assert isinstance(mapView, MapView)
            mapView.removeSensor(sensor)

    def onSetInitialCurrentDate(self):
        if len(self.timeSeries()) > 0:
            self.setCurrentDate(self.timeSeries()[0])
            self.mTimeSeries.sigTimeSeriesDatesAdded.disconnect(self.onSetInitialCurrentDate)

    def _updateSliderRange(self):

        slider = self.timeSlider()
        assert isinstance(slider, QSlider)
        n = len(self.timeSeries())
        slider.setRange(0, n - 1)
        slider.setEnabled(n > 0)

        if n > 10:
            pageStep = int(n / 100) * 10
            slider.setTickInterval(pageStep)
        else:
            pageStep = 5
            slider.setTickInterval(0)

        slider.setPageStep(pageStep)

        if n > 0:
            tsd = self.currentDate()
            if isinstance(tsd, TimeSeriesDate) and tsd in self.timeSeries():
                i = self.timeSeries()[:].index(tsd)
                slider.setValue(i + 1)
        self._updateSliderDate()
        self._updateSliderCss()

    def _updateSliderCss(self):
        visible_dates = self.visibleTSDs()
        dateS = self.sliderDate()
        # css = self.mTimeSlider.styleSheet()
        px_width = self.mTimeSlider.width()
        n = len(self.timeSeries())
        if self.mTimeSlider.maximum() <= 0 or len(visible_dates) == 0 or not isinstance(dateS, TimeSeriesDate):
            px_start_left = 0
            px_start_right = 0
        else:

            iS = self.timeSeries().mTSDs.index(dateS)
            i0 = self.timeSeries().mTSDs.index(visible_dates[0])
            i1 = self.timeSeries().mTSDs.index(visible_dates[-1])

            px_per_date = px_width / self.mTimeSlider.maximum()
            px_dateS = int(self.mTimeSlider.value() * px_per_date)
            px_start_left = int(i0 * px_per_date)
            px_start_right = px_width - int(i1 * px_per_date)
        # handle_width = 12 if n < 1 else max(12, int(px_width * (len(visible_dates) / n)))
        css = """
QSlider::groove:horizontal {{
    border: 1px solid #999999;
    height: 8px; /* the groove expands to the size of the slider by default. by giving it a height, it has a fixed size */
    /* background: qlineargradient(x1:0, y1:0, x2:0, y2:1, stop:0 #B1B1B1, stop:1 #c4c4c4);*/
    /*
    position: absolute;
    left: 10px;
    right: 10px;
    */
    /*width: 25px 100;*/
    margin: 2px 0;
}}

QSlider::handle:horizontal {{
    background: qlineargradient(x1:0, y1:0, x2:1, y2:1, stop:0 #b4b4b4, stop:1 #8f8f8f);
    border: 1px solid #5c5c5c;
    width: 24px;
    margin: -2px 0; /* handle is placed by default on the contents rect of the groove. Expand outside the groove */
    border-radius: 3px;
}}

QSlider::sub-page {{
    border: 1px solid lightgrey;
    border-right: none;
    background: yellow;
    margin: 0px 0 0 {};
}}

QSlider::add-page {{
    border: 1px solid lightgrey;
    border-left: none;
    background: yellow;
    margin: 0px {} 0 0;
}}
        """.format(px_start_left, px_start_right)
        self.mTimeSlider.setStyleSheet(css)

    def onSliderMoved(self, value: int):
        self._updateSliderDate(value)

    def _updateSliderDate(self, i=None):
        tsd = self.sliderDate(i)
        if isinstance(tsd, TimeSeriesDate):
            self.tbSliderDate.setText('{}({:03})'.format(tsd.dtg(), tsd.doy()))
            # self.tbSliderDate.setToolTip(''{}({:03})'.format(tsd.date(), tsd.doy())')

    def onSliderValueChanged(self):
        tsd = self.sliderDate()
        if isinstance(tsd, TimeSeriesDate):
            self.setCurrentDate(tsd)

    def sliderDate(self, i: int = None) -> TimeSeriesDate:
        """
        Returns the TimeSeriesDate related to slider value i
        :param i: slider value
        :return: TimeSeriesDate
        """
        tsd = None
        if i is None:
            i = self.mTimeSlider.value()
        if isinstance(self.mTimeSeries, TimeSeries) and len(self.mTimeSeries) > 0:
            i = min(i, len(self.mTimeSeries) - 1)
            i = max(i, 0)
            tsd = self.mTimeSeries[i]
        return tsd

    def timeSeries(self) -> TimeSeries:
        return self.mTimeSeries

    def setMode(self, mode: ViewMode):

        if mode != self.mViewMode:
            self.mViewMode = mode
            self._updateGrid()
            self.sigViewModeChanged.emit(self.mViewMode)

    def setRowsPerMapView(self, n: int):
        assert n >= 1
        self.mMapViewRows = n

    def rowsPerMapView(self) -> int:
        return self.mMapViewRows

    def setMapsPerMapView(self, cols: int, rows: int) -> int:
        """
        Sets the number of maps per map viewe
        :param n: int
        :return: int, number of maps per map view
        """
        assert cols > 0
        assert rows > 0

        if self.mapsPerMapView() != (cols, rows):
            self.mMapViewColumns = cols
            self.mMapViewRows = rows
            self._updateGrid()
            self.timeSlider().setPageStep(max(1, cols * rows))
            self.sigMapsPerMapViewChanged.emit(self.mMapViewColumns, self.mMapViewRows)
        return self.mapsPerMapView()

    def mapsPerMapView(self) -> Tuple[int, int]:
        """
        Returns the number of maps per map view as tuple of columns x rows
        :return: (int, int)
        """
        return self.mMapViewColumns, self.mMapViewRows

    def setMapSize(self, size: QSize) -> QSize:
        """
        Sets the MapCanvas size
        :param size: QSite
        :return: QSize
        """

        if size != self.mMapSize:
            for canvas in self.mapCanvases():
                canvas.setFixedSize(size)

            self.mMapSize = size
            self._updateWidgetSize()
            self.sigMapSizeChanged.emit(size)

        return self.mMapSize

    def mapSize(self) -> QSize:
        """
        Returns the MapCanvas size
        :return: QSize
        """
        return self.mMapSize

    def mapCanvases(self) -> List[MapCanvas]:
        """
        Returns all MapCanvases
        :return: [list-of-MapCanvases]
        """
        return self.findChildren(MapCanvas)

    def mapViewCanvases(self, mapView: MapView) -> List[MapCanvas]:
        """
        Returns the MapCanvases related to a MapView, sorted in temporal order
        :param mapView: MapView
        :return: [list-of-MapCanvases]
        """
        A = []
        B = []
        for c in self.mCanvases.get(mapView, []):
            if isinstance(c.tsd(), TimeSeriesDate):
                A.append(c)
            else:
                B.append(c)

        return sorted(A, key=lambda c: c.tsd()) + B

    def moveToNextTSD(self):

        for tsd in self.timeSeries()[:]:
            assert isinstance(tsd, TimeSeriesDate)
            if tsd > self.currentDate() and tsd.checkState():
                self.setCurrentDate(tsd)
                return
        s = ""

    def moveToPreviousTSD(self):
        for tsd in reversed(self.timeSeries()[:]):
            if tsd < self.currentDate() and tsd.checkState():
                self.setCurrentDate(tsd)
                return
        s = ""

    def moveToNextTSDFast(self):
        visibleAll = self.timeSeries().visibleTSDs()
        visibleNow = self.visibleTSDs()
        n_maps = self.mMapViewColumns * self.mMapViewRows
        if len(visibleNow) > 0 and len(visibleAll) > 0:
            tsdLast = visibleNow[-1]
            i0 = closest_index(tsdLast, visibleAll)
            i = min(i0 + int(0.5 * n_maps), len(visibleAll) - 1)
            self.setCurrentDate(visibleAll[i])

    def moveToPreviousTSDFast(self):
        visibleAll = self.timeSeries().visibleTSDs()
        visibleNow = self.visibleTSDs()
        n_maps = self.mMapViewColumns * self.mMapViewRows
        if len(visibleNow) > 0 and len(visibleAll) > 0:
            tsdFirst = visibleNow[0]
            i0 = closest_index(tsdFirst, visibleAll)
            i = max(0, i0 - int(math.ceil(0.5 * n_maps)))
            self.setCurrentDate(visibleAll[i])

    def moveToFirstTSD(self):
        for tsd in self.timeSeries()[:]:
            if tsd.checkState():
                self.setCurrentDate(tsd)
                return
        s = ""

    def moveToLastTSD(self):
        for tsd in reversed(self.timeSeries()[:]):
            if tsd.checkState():
                self.setCurrentDate(tsd)
                return
        s = ""

    def setCurrentDate(self, tsd: TimeSeriesDate) -> TimeSeriesDate:
        """
        Sets the current TimeSeriesDate, i.e. the "center" date of all dates to be shown
        :param tsd: TimeSeriesDate
        :return: TimeSeriesDate
        """
        assert isinstance(tsd, TimeSeriesDate)
        b = tsd != self.mCurrentDate or (len(self.mapCanvases()) > 0 and self.mapCanvases()[0].tsd() is None)

        self.mCurrentDate = tsd
        if b:
            self._updateCanvasDates()
            i = self.mTimeSeries[:].index(self.mCurrentDate)

            if self.mTimeSlider.value() != i:
                self.mTimeSlider.setValue(i)
            self.sigCurrentDateChanged.emit(self.mCurrentDate)

        if isinstance(self.currentDate(), TimeSeriesDate):
            i = self.timeSeries()[:].index(self.currentDate())
            canForward = i < len(self.mTimeSeries) - 1
            canBackward = i > 0
        else:
            canForward = canBackward = False

        for a in [self.actionForward, self.actionForwardFast, self.actionLastDate]:
            a.setEnabled(canForward)

        for a in [self.actionBackward, self.actionBackwardFast, self.actionFirstDate]:
            a.setEnabled(canBackward)
        self._updateSliderCss()

        # update slider CSS
        # set CSS
        return self.mCurrentDate

    def timeSlider(self) -> QSlider:
        return self.mTimeSlider

    def currentDate(self) -> TimeSeriesDate:
        """
        Returns the current TimeSeriesDate
        :return: TimeSeriesDate
        """
        return self.mCurrentDate

    def createMapView(self, name: str = None) -> MapView:
        """
        Create a new MapView
        :return: MapView
        """
        mapView = MapView()

        n = len(self.mapViews()) + 1
        if isinstance(name, str) and len(name) > 0:
            title = name
        else:
            title = 'Map View {}'.format(n)
            while title in [m.title() for m in self.mapViews()]:
                n += 1
                title = 'Map View {}'.format(n)
        if n == 1:
            pass
            # mapView.optionShowDate.setChecked(True)
            # mapView.optionShowSensorName.setChecked(True)

        mapView.setTitle(title)
        self.addMapView(mapView)
        return mapView

    def addMapView(self, mapView: MapView) -> Optional[MapView]:
        """
        Adds a MapView
        :param mapView: MapView
        :return: MapView
        """
        assert isinstance(mapView, MapView)
        if mapView in self.mMapViews:
            return None
        mapView.setTimeSeries(self.timeSeries())
        self.mMapViews.append(mapView)

        mapView.setMapWidget(self)

        # connect signals
        # mapView.sigShowProfiles.connect(self.sigShowProfiles)
        mapView.sigCanvasAppearanceChanged.connect(self._updateCanvasAppearance)
        mapView.sigCrosshairChanged.connect(self._updateCrosshair)
        mapView.sigCurrentLayerChanged.connect(self.onCurrentMapViewLayerChanged)
        self._updateGrid()
        self._updateCrosshair(mapView=mapView)
        self.sigMapViewsChanged.emit()
        self.sigMapViewAdded.emit(mapView)
        if len(self.mapViews()) == 1:
            self.setCurrentMapView(mapView)

        return mapView

    def onCurrentMapViewLayerChanged(self, layer: QgsMapLayer):
        mapView = self.sender()
        if isinstance(mapView, MapView):
            self.setCurrentMapView(mapView)
        self.sigCurrentLayerChanged.emit(layer)

    def removeAllMapViews(self):

        to_remove = reversed(self.mMapViews)
        for mv in to_remove:
            self.removeMapView(mv)

    def removeMapView(self, mapView: MapView) -> Optional[MapView]:
        """
        Removes a MapView
        :param mapView: Mapview
        :return: MapView
        """
        if not isinstance(mapView, MapView):
            return None
        if mapView in self.mMapViews:
            self.mMapViews.remove(mapView)
            mapView.setMapWidget(None)
            # disconnect signals

            self._updateGrid()
            self.sigMapViewsChanged.emit()
            self.sigMapViewRemoved.emit(mapView)
        return mapView

    def mapLayerStore(self) -> EOTimeSeriesViewerProject:
        return self.mMapLayerStore

    def mapViews(self) -> List[MapView]:
        """
        Returns a list of all MapViews
        :return: [list-of-MapViews]
        """
        return self.mMapViews[:]

    def setSyncWithQGISMapCanvas(self, b: bool):
        assert isinstance(b, bool)
        self.mSyncQGISMapCanvasCenter = b

    def syncQGISCanvasCenter(self):
        if self.mSyncLock:
            return

        iface = qgis.utils.iface
        if not isinstance(iface, QgisInterface):
            return

        c = iface.mapCanvas()
        if not isinstance(c, QgsMapCanvas) or len(self.mapCanvases()) == 0:
            return

        def mapTolerance(canvas: QgsMapCanvas) -> QgsVector:
            m2p = canvas.mapSettings().mapToPixel()
            return m2p.toMapCoordinates(1, 1) - m2p.toMapCoordinates(0, 0)

        recentQGISCenter = SpatialPoint.fromMapCanvasCenter(c)
        recentEOTSVCenter = self.spatialCenter()
        if not (isinstance(recentQGISCenter, SpatialPoint) and isinstance(recentEOTSVCenter, SpatialPoint)):
            return

        if not isinstance(self.mLastQGISMapCanvasCenter, SpatialPoint):
            self.mLastQGISMapCanvasCenter = SpatialPoint.fromMapCanvasCenter(c)
        else:
            self.mLastEOTSVMapCanvasCenter = self.mLastEOTSVMapCanvasCenter.toCrs(c.mapSettings().destinationCrs())
        if not isinstance(self.mLastEOTSVMapCanvasCenter, SpatialPoint):
            self.mLastEOTSVMapCanvasCenter = self.spatialCenter()
        else:
            self.mLastEOTSVMapCanvasCenter = self.mLastEOTSVMapCanvasCenter.toCrs(self.crs())

        if not (isinstance(self.mLastEOTSVMapCanvasCenter, SpatialPoint)
                and isinstance(self.mLastQGISMapCanvasCenter, SpatialPoint)):
            return

        shiftQGIS = recentQGISCenter - self.mLastQGISMapCanvasCenter
        shiftEOTSV = recentEOTSVCenter - self.mLastEOTSVMapCanvasCenter
        tolQGIS = mapTolerance(c)
        tolEOTS = mapTolerance(self.mapCanvases()[0])

        shiftedQGIS = shiftQGIS.length() > tolQGIS.length()
        shiftedEOTSV = shiftEOTSV.length() > tolEOTS.length()

        if not (shiftedEOTSV or shiftedQGIS):
            return

        self.mSyncLock = True
        if shiftedQGIS:
            # apply change to EOTSV
            self.mLastQGISMapCanvasCenter = recentQGISCenter
            newCenterEOTSV = recentQGISCenter.toCrs(self.crs())
            self.mLastEOTSVMapCanvasCenter = newCenterEOTSV
            if isinstance(newCenterEOTSV, SpatialPoint):
                self.setSpatialCenter(newCenterEOTSV)

        elif shiftedEOTSV:
            # apply change to QGIS
            self.mLastEOTSVMapCanvasCenter = recentEOTSVCenter
            newCenterQGIS = recentEOTSVCenter.toCrs(c.mapSettings().destinationCrs())
            self.mLastQGISMapCanvasCenter = newCenterQGIS
            if isinstance(newCenterQGIS, SpatialPoint):
                c.setCenter(newCenterQGIS)

        self.mSyncLock = False

    def _createMapCanvas(self, parent=None) -> MapCanvas:
        mapCanvas = MapCanvas(parent)
        mapCanvas.setVisible(False)
        mapCanvas.setMapLayerStore(self.mMapLayerStore)
        mapCanvas.mInfoItem.setTextFormat(self.mapTextFormat())

        # set general canvas properties
        mapCanvas.setFixedSize(self.mMapSize)
        mapCanvas.setDestinationCrs(self.crs())
        mapCanvas.setSpatialExtent(self.spatialExtent())

        # activate the current map tool
        mapTools = mapCanvas.mapTools()
        mapTools.activate(self.mMapToolKey)

        # connect signals
        self._connectCanvasSignals(mapCanvas)
        return mapCanvas

    def _connectCanvasSignals(self, mapCanvas: MapCanvas):
        mapCanvas.sigSpatialExtentChanged.connect(self.setSpatialExtent)
        # mapCanvas.sigDestinationCrsChanged.connect(self.setCrs)
        mapCanvas.sigCrosshairPositionChanged.connect(self.onCrosshairPositionChanged)
        mapCanvas.sigCanvasClicked.connect(self.onCanvasClicked)
        mapCanvas.mapTools().mtCursorLocation.sigLocationRequest.connect(
            lambda crs, pt, c=mapCanvas: self.onCanvasLocationRequest(c, crs, pt))

    def _disconnectCanvasSignals(self, mapCanvas: MapCanvas):
        mapCanvas.sigSpatialExtentChanged.disconnect(self.setSpatialExtent)
        # mapCanvas.sigDestinationCrsChanged.disconnect(self.setCrs)
        mapCanvas.sigCrosshairPositionChanged.disconnect(self.onCrosshairPositionChanged)
        mapCanvas.sigCanvasClicked.disconnect(self.onCanvasClicked)
        # mapCanvas.mapTools().mtCursorLocation.sigLocationRequest.disconnect(
        #    self.sigCurrentLocationChanged)

    def onClose(self):
        """
        Removes all remaining mapviews and canvases etc.
        """
        for c in self.mapCanvases():
            c.blockSignals(True)

        while len(self.mapViews()) > 0:
            mapView: MapView = self.mapViews()[0]
            debugLog(f'Remove map view {mapView}')

            self.mMapViews.remove(mapView)
            mapView.setMapWidget(None)

    def onCanvasLocationRequest(self, canvas: QgsMapCanvas, crs: QgsCoordinateReferenceSystem, pt: QgsPointXY):
        self.sigCurrentLocationChanged[QgsCoordinateReferenceSystem, QgsPointXY].emit(crs, pt)
        self.sigCurrentLocationChanged[QgsCoordinateReferenceSystem, QgsPointXY, QgsMapCanvas].emit(crs, pt, canvas)

    def onCanvasClicked(self, event: QMouseEvent):
        canvas = self.sender()
        if isinstance(canvas, MapCanvas):
            self.setCurrentMapCanvas(canvas)

    def onCrosshairPositionChanged(self, spatialPoint: SpatialPoint):
        canvas = self.sender()

        if self.mCrosshairPosition != spatialPoint:
            self.setCrosshairPosition(spatialPoint)
            self.sigCrosshairPositionChanged[QgsCoordinateReferenceSystem, QgsPointXY, MapCanvas].emit(
                self.mCrosshairPosition.crs(), self.mCrosshairPosition, canvas)

    def setCurrentLayer(self, layer: QgsMapLayer):

        for mapView in self.mapViews():
            mapView.setCurrentLayer(layer)

    def setCrosshairPosition(self, spatialPoint) -> SpatialPoint:
        spatialPoint = spatialPoint.toCrs(self.crs())
        if self.mCrosshairPosition != spatialPoint:
            self.mCrosshairPosition = spatialPoint

            for canvas in self.mapCanvases():
                assert isinstance(canvas, MapCanvas)
                canvas.setCrosshairPosition(spatialPoint)

            self.sigCrosshairPositionChanged[QgsCoordinateReferenceSystem, QgsPointXY].emit(
                self.mCrosshairPosition.crs(), self.mCrosshairPosition)
        return self.crosshairPosition()

    def crosshairPosition(self) -> SpatialPoint:
        return self.mCrosshairPosition

    def _updateGrid(self):
        self.mMapRefreshTimer.stop()
        for canvas in self.mGrid.findChildren(MapCanvas):
            self._disconnectCanvasSignals(canvas)
        self.mGrid.parentWidget().setVisible(False)
        self.clearCanvasGrid()

        nc = self.mMapViewColumns
        nr = len(self.mapViews()) * self.mMapViewRows

        for iMV, mv in enumerate(self.mMapViews):
            assert isinstance(mv, MapView)
            self.mCanvases[mv] = []
            visible = mv.isVisible()
            for row in range(self.mMapViewRows):
                for col in range(self.mMapViewColumns):
                    gridrow = (iMV * self.mMapViewRows) + row
                    gridcol = col
                    c: MapCanvas = self._createMapCanvas()
                    assert isinstance(c, MapCanvas)
                    c.setTSD(None)
                    c.setMapView(mv)
                    self.mGrid.addWidget(c, gridrow, gridcol)
                    c.setVisible(visible)
                    self.mCanvases[mv].append(c)
        self._updateCanvasDates()
        self._updateSliderCss()
        self.mGrid.parentWidget().setVisible(True)
        self.mMapRefreshTimer.start()

    def _updateWidgetSize(self):

        # self.mGrid.update()
        # self.resize(self.sizeHint())
        # self.setMaximumSize(self.sizeHint())
        # self.setFixedSize(self.sizeHint())
        # if False and self.parentWidget():
        if False:
            w = self
            assert isinstance(w, QWidget)

            rect = QGuiApplication.primaryScreen().geometry()

            maxw, maxh = 0.66 * rect.width(), 0.66 * rect.height()
            hint = self.sizeHint()
            minw, minh = min(hint.width(), maxw), min(hint.height(), maxh)

            w.setMinimumSize(minw, minh)
            # w.setFixedSize(self.sizeHint())
            w.layout().update()
            w.update()

    def _updateLayerCache(self) -> List[MapCanvas]:
        canvases = self.findChildren(MapCanvas)
        for c in canvases:
            assert isinstance(c, MapCanvas)
            self.mMapLayerCache[self._layerListKey(c)] = c.layers()
        return canvases

    def _layerListKey(self, canvas: MapCanvas) -> Tuple[MapView, TimeSeriesDate]:
        return canvas.mapView(), canvas.tsd()

    def _updateCanvasDates(self, updateLayerCache: bool = True):

        visibleBefore = self.visibleTSDs()
        bTSDChanged = False
        if updateLayerCache:
            self._updateLayerCache()
        if not (isinstance(self.mCurrentDate, TimeSeriesDate) and isinstance(self.timeSeries(), TimeSeries)):
            for c in self.findChildren(MapCanvas):
                assert isinstance(c, MapCanvas)
                c.setTSD(None)
            bTSDChanged = True
        else:

            visible = self.timeSeries().visibleTSDs()
            nCanvases = self.mMapViewColumns * self.mMapViewRows

            i_middle = closest_index(self.mCurrentDate, visible)
            i_visible = list(range(len(visible)))
            i_visible = sorted(i_visible, key=lambda i: abs(i - i_middle))
            i_visible = i_visible[0: min(len(i_visible), nCanvases)]

            visible = sorted([visible[i] for i in i_visible])

            # set TSD of remaining canvases to None
            while len(visible) < nCanvases:
                visible.append(None)
            for mapView in self.mapViews():

                for tsd, canvas in zip(visible, self.mCanvases[mapView]):
                    assert isinstance(tsd, TimeSeriesDate) or tsd is None
                    assert isinstance(canvas, MapCanvas)
                    if canvas.tsd() != tsd:
                        canvas.setTSD(tsd)
                        key = self._layerListKey(canvas)
                        if key in self.mMapLayerCache.keys():
                            v = self.mMapLayerCache[key]
                            canvas.setLayers(self.mMapLayerCache.pop(key))
                        bTSDChanged = True

        if bTSDChanged:
            self._updateCanvasAppearance()

        visible2 = self.visibleTSDs()
        if visible2 != visibleBefore:
            self.sigVisibleDatesChanged.emit(visible2)

    def _freeUnusedMapLayers(self):

        layers = [lyr for lyr in self.mMapLayerStore.mapLayers().values() if has_sensor_id(lyr)]
        needed = self.usedLayers()
        toRemove = [lyr for lyr in layers if has_sensor_id(lyr) and lyr not in needed]

        # todo: use a kind of caching

        # remove layers from MapLayerCache and MapLayerStore
        for mv in self.mMapLayerCache.keys():
            layers = [lyr for lyr in self.mMapLayerCache[mv] if lyr not in toRemove]
            self.mMapLayerCache[mv] = layers
        self.mMapLayerStore.removeMapLayers(toRemove)

    def _updateCrosshair(self, mapView=None):

        if isinstance(mapView, MapView):
            mapViews = [mapView]
        else:
            mapViews = self.mapViews()

        for mapView in mapViews:
            assert isinstance(mapView, MapView)
            style = mapView.crosshairStyle()
            assert isinstance(style, CrosshairStyle)

            for canvas in self.mCanvases[mapView]:
                assert isinstance(canvas, MapCanvas)

                item = canvas.mCrosshairItem
                item.setVisibility(style.mShow)
                assert isinstance(item, CrosshairMapCanvasItem)
                item.setCrosshairStyle(style)
                # canvas.addToRefreshPipeLine(MapCanvas.Command.UpdateMapItems)

    def _updateCanvasAppearance(self, mapView=None):

        if isinstance(mapView, MapView):
            mapViews = [mapView]
        else:
            mapViews = self.mapViews()

        for mapView in mapViews:
            assert isinstance(mapView, MapView)
            v = mapView.isVisible()
            bg = mapView.mapBackgroundColor()
            tf = mapView.mapTextFormat()

            infoItemVisible: bool = mapView.optionShowInfoExpression.isChecked()
            errorText = ''
            for canvas in self.mCanvases[mapView]:
                assert isinstance(canvas, MapCanvas)

                # set overall visibility
                if canvas.isVisible() != v:
                    canvas.setVisible(v)

                infoItem: MapCanvasInfoItem = canvas.infoItem()
                infoItem.setTextFormat(tf)
                infoItem.setVisible(infoItemVisible)

                expr = QgsExpression(mapView.mapInfoExpression())
                infoItem.setInfoText(None)
                if isinstance(expr, QgsExpression) and expr.expression() != '':
                    # context = QgsExpressionContext([QgsExpressionContextScope(canvas.expressionContextScope())])
                    context: QgsExpressionContext = QgsExpressionContext()
                    context.appendScope(QgsExpressionContextUtils.globalScope())
                    context.appendScope(QgsExpressionContextScope(canvas.expressionContextScope()))

                    if expr.isValid():
                        expr2 = QgsExpression(expr)

                        infoText = expr2.evaluate(context)
                        if not expr2.hasEvalError():
                            # print(infoText)
                            infoItem.setInfoText(str(infoText))
                        else:
                            if errorText == '':
                                errorText = expr2.evalErrorString()
                    else:
                        if errorText == '':
                            errorText = expr.parserErrorString()

                canvas.addToRefreshPipeLine(MapCanvas.Command.UpdateMapItems)
                if canvas.canvasColor() != bg:
                    canvas.addToRefreshPipeLine(mapView.mapBackgroundColor())

            mapView.setInfoExpressionError(errorText)


class BlockExtentChange(object):
    """
    Signal blocker for arbitrary number of QObjects
    """

    def __init__(self, mapWidget: MapWidget):
        assert isinstance(mapWidget, MapWidget)
        self.mMapWidget = mapWidget

    def __enter__(self):
        self.mMapWidget.mBlockExtentChange = True

    def __exit__(self, exc_type, exc_value, tb):
        self.mMapWidget.mBlockExtentChange = False


class MapViewDock(QgsDockWidget):
    # sigMapViewAdded = pyqtSignal(MapView)
    # sigMapViewRemoved = pyqtSignal(MapView)
    sigShowProfiles = pyqtSignal(SpatialPoint, MapCanvas, str)

    sigMapCanvasColorChanged = pyqtSignal(QColor)
    sigMapCanvasTextFormatChanged = pyqtSignal(QgsTextFormat)
    sigSpatialExtentChanged = pyqtSignal(SpatialExtent)
    sigCrsChanged = pyqtSignal(QgsCoordinateReferenceSystem)
    sigMapSizeChanged = pyqtSignal(QSize)
    sigMapsPerMapViewChanged = pyqtSignal(int, int)
    sigMapTextFormatChanged = pyqtSignal(QgsTextFormat)

    def __init__(self, parent=None):
        super(MapViewDock, self).__init__(parent)
        loadUi(DIR_UI / 'mapviewdock.ui', self)

        self.sbMapViewColumns: QSpinBox
        self.sbMapViewRows: QSpinBox

        self.baseTitle = self.windowTitle()

        self.btnAddMapView.setDefaultAction(self.actionAddMapView)
        self.btnRemoveMapView.setDefaultAction(self.actionRemoveMapView)
        self.btnMutuallyExclusiveMapViews.setDefaultAction(self.optionMutuallyExclusiveMapViews)

        self.actionNextMapView.setShortcuts([QKeySequence(QKeySequence.MoveToNextPage),
                                             QKeySequence(Qt.ALT + Qt.Key_S)])

        self.actionPreviousMapView.setShortcuts([QKeySequence(QKeySequence.MoveToPreviousPage),
                                                 QKeySequence(Qt.ALT + Qt.Key_W)])

        self.actionNextMapView.triggered.connect(self.onNextMapView)
        self.actionPreviousMapView.triggered.connect(self.onPreviousMapView)

        self.btnNextMapView.setDefaultAction(self.actionNextMapView)
        self.btnPreviousMapView.setDefaultAction(self.actionPreviousMapView)

        self.btnCrs: QgsProjectionSelectionWidget
        self.btnCrs.setOptionVisible(QgsProjectionSelectionWidget.LayerCrs, True)
        self.btnCrs.setOptionVisible(QgsProjectionSelectionWidget.ProjectCrs, True)
        self.btnCrs.setOptionVisible(QgsProjectionSelectionWidget.CurrentCrs, True)
        self.btnCrs.setOptionVisible(QgsProjectionSelectionWidget.DefaultCrs, True)
        self.btnCrs.setOptionVisible(QgsProjectionSelectionWidget.RecentCrs, True)
        # self.btnCrs.setOptionVisible(QgsProjectionSelectionWidget.CrsNotSet, True)

        self.btnCrs.crsChanged.connect(self.sigCrsChanged)
        self.btnMapCanvasColor.colorChanged.connect(self.onMapCanvasColorChanged)
        self.onMapCanvasColorChanged(self.btnMapCanvasColor.color())
        self.btnTextFormat.changed.connect(lambda *args: self.sigMapTextFormatChanged.emit(self.mapTextFormat()))
        self.btnApplySizeChanges.clicked.connect(self.onApplyButtonClicked)

        self.toolBox.currentChanged.connect(self.onToolboxIndexChanged)

        self.spinBoxMapSizeX.valueChanged.connect(lambda: self.onMapSizeChanged('X'))
        self.spinBoxMapSizeY.valueChanged.connect(lambda: self.onMapSizeChanged('Y'))
        self.mLastMapSize = self.mapSize()
        # self.mLastMapViewColumns: int = self.sbMapViewColumns.value()
        # self.mLastMapViewRows: int = self.sbMapViewRows.value()

        self.mMapWidget: Optional[MapWidget] = None

    def exclusiveMapViewVisibility(self) -> bool:
        return self.optionMutuallyExclusiveMapViews.isChecked()

    def onNextMapView(self):
        mapViews = self.toolBoxMapViews()
        if len(mapViews) > 1:
            current = self.currentMapView()
            i = mapViews.index(current) + 1
            if i >= len(mapViews):
                i = 0
            self.setCurrentMapView(mapViews[i])

    def onPreviousMapView(self):
        mapViews = self.toolBoxMapViews()
        if len(mapViews) > 1:
            current = self.currentMapView()
            i = mapViews.index(current) - 1
            if i < 0:
                i = len(mapViews) - 1
            self.setCurrentMapView(mapViews[i])

    def onMapCanvasColorChanged(self, color: QColor):
        # todo: find a way to display the map canvas color in background
        css = f"QgsFontButton#btnTextFormat{{background-color:{color.name()}; }}"
        self.btnTextFormat.setStyleSheet(css)
        self.sigMapCanvasColorChanged.emit(color)

    def onApplyButtonClicked(self):
        self.sigMapSizeChanged.emit(QSize(self.spinBoxMapSizeX.value(), self.spinBoxMapSizeY.value()))
        self.sigMapsPerMapViewChanged.emit(self.sbMapViewColumns.value(), self.sbMapViewRows.value())

    def setMapWidget(self, mw: MapWidget) -> MapWidget:
        """
        Connects this MapViewDock with a MapWidget
        :param mw: MapWidget
        :return:
        """
        assert isinstance(mw, MapWidget)

        self.mMapWidget = mw

        self.btnCrs.setCrs(mw.crs())
        self.sigCrsChanged.connect(mw.setCrs)
        mw.sigCrsChanged.connect(self.setCrs)

        self.sigMapSizeChanged.connect(mw.setMapSize)
        mw.sigMapSizeChanged.connect(self.setMapSize)

        self.sigMapTextFormatChanged.connect(mw.setMapTextFormat)
        mw.sigMapTextFormatChanged.connect(self.setMapTextFormat)

        self.sigMapsPerMapViewChanged.connect(mw.setMapsPerMapView)
        mw.sigMapsPerMapViewChanged.connect(self.setMapsPerMapView)

        mw.sigMapViewAdded.connect(self.addMapView)
        mw.sigMapViewRemoved.connect(self.removeMapView)

        for mapView in mw.mapViews():
            self.addMapView(mapView)

        self.actionAddMapView.triggered.connect(mw.createMapView)
        self.actionRemoveMapView.triggered.connect(lambda *args, _mw=mw: _mw.removeMapView(self.currentMapView()))

        return self.mMapWidget

    def mapWidget(self) -> MapWidget:
        """
        Returns the connected MapWidget
        :return: MapWidget
        """
        return self.mMapWidget

    def toolBoxMapViews(self) -> List[MapView]:
        """
        Returns the defined MapViews that have been added to the toolBox
        :return: [list-of-MapViews]
        """
        assert isinstance(self.toolBox, QToolBox)
        mapViews = []
        for i in range(self.toolBox.count()):
            item = self.toolBox.widget(i)
            if isinstance(item, MapView):
                mapViews.append(item)
        return mapViews

    # def mapCanvases(self) -> list:
    #    """
    #    Returns all MapCanvases from all MapViews
    #    :return: [list-of-MapCanvases]
    #    """
    #
    #    maps = []
    #    for mapView in self.mapViews():
    #        assert isinstance(mapView, MapView)
    #        maps.extend(mapView.mapCanvases())
    #    return maps

    def setCrs(self, crs: QgsCoordinateReferenceSystem):
        if isinstance(crs, QgsCoordinateReferenceSystem):
            old = self.btnCrs.crs()
            if old != crs:
                self.btnCrs.setCrs(crs)
                self.btnCrs.setLayerCrs(crs)

    def setMapsPerMapView(self, cols: int, rows: int):
        assert cols > 0
        assert rows > 0

        if self.sbMapViewColumns.value() != cols:
            self.sbMapViewColumns.setValue(cols)
        if self.sbMapViewRows.value() != rows:
            self.sbMapViewRows.setValue(rows)

    def setMapTextFormat(self, textFormat: QgsTextFormat):
        if isinstance(textFormat, QgsTextFormat):
            if not equalTextFormats(textFormat, self.mapTextFormat()):
                self.btnTextFormat.setTextFormat(textFormat)

    def mapTextFormat(self) -> QgsTextFormat:
        return self.btnTextFormat.textFormat()

    def setMapSize(self, size):
        assert isinstance(size, QSize)
        ws = [self.spinBoxMapSizeX, self.spinBoxMapSizeY]
        oldSize = self.mapSize()
        b = oldSize != size
        for w in ws:
            w.blockSignals(True)

        self.spinBoxMapSizeX.setValue(size.width()),
        self.spinBoxMapSizeY.setValue(size.height())
        self.mLastMapSize = QSize(size)
        for w in ws:
            w.blockSignals(False)
        self.mLastMapSize = QSize(size)
        if b:
            self.sigMapSizeChanged.emit(size)

    def onMapSizeChanged(self, dim):
        newSize = self.mapSize()
        # 1. set size of other dimension accordingly
        if dim is not None:
            if self.checkBoxKeepSubsetAspectRatio.isChecked():
                if dim == 'X':
                    vOld = self.mLastMapSize.width()
                    vNew = newSize.width()
                    targetSpinBox = self.spinBoxMapSizeY
                elif dim == 'Y':
                    vOld = self.mLastMapSize.height()
                    vNew = newSize.height()
                    targetSpinBox = self.spinBoxMapSizeX

                oldState = targetSpinBox.blockSignals(True)
                targetSpinBox.setValue(int(round(float(vNew) / vOld * targetSpinBox.value())))
                targetSpinBox.blockSignals(oldState)
                newSize = self.mapSize()
            if newSize != self.mLastMapSize:
                self.btnApplySizeChanges.setEnabled(True)
        else:
            self.sigMapSizeChanged.emit(self.mapSize())
            self.btnApplySizeChanges.setEnabled(False)
        self.setMapSize(newSize)

    def mapSize(self) -> QSize:
        return QSize(self.spinBoxMapSizeX.value(),
                     self.spinBoxMapSizeY.value())

    def dummySlot(self):
        s = ""

    def onMapViewsRemoved(self, mapViews):

        for mapView in mapViews:
            idx = self.stackedWidget.indexOf(mapView.ui)
            if idx >= 0:
                self.stackedWidget.removeWidget(mapView.ui)
                mapView.ui.close()
            else:
                s = ""

        self.actionRemoveMapView.setEnabled(len(self.mMapViews) > 0)

    def mapBackgroundColor(self) -> QColor:
        """
        Returns the map canvas background color
        :return: QColor
        """
        return self.btnMapCanvasColor.color()

    def setMapBackgroundColor(self, color: QColor):
        """
        Sets the MapCanvas background color
        :param color: QColor
        """
        if color != self.mapBackgroundColor():
            self.btnMapCanvasColor.setColor(color)

    def setMapTextColor(self, color: QColor):
        """
        Sets the map text color
        :param color: QColor
        :return: QColor
        """
        if color != self.mapTextColor():
            self.btnMapTextColor.setColor(color)
        return self.mapTextColor()

    def mapTextColor(self) -> QColor:
        """
        Returns the map text color.
        :return: QColor
        """
        return self.btnMapTextColor.color()

    def onMapViewsAdded(self, mapViews):
        nextShown = None
        for mapView in mapViews:
            mapView.sigTitleChanged.connect(self.updateTitle)
            self.stackedWidget.addWidget(mapView.ui)
            if nextShown is None:
                nextShown = mapView

            contents = mapView.ui.scrollAreaWidgetContents
            size = contents.size()
            hint = contents.sizeHint()
            # mapView.ui.scrollArea.update()
            s = ""
            # setMinimumSize(mapView.ui.scrollAreaWidgetContents.sizeHint())
            # hint = contents.sizeHint()
            # contents.setMinimumSize(hint)
        if isinstance(nextShown, MapView):
            self.setCurrentMapView(nextShown)

        for mapView in mapViews:
            self.sigMapViewAdded.emit(mapView)

    def updateButtons(self, *args):
        b = len(self.mMapViews) > 0
        self.actionRemoveMapView.setEnabled(b)
        self.actionApplyStyles.setEnabled(b)
        self.actionHighlightMapView.setEnabled(b)

    def onInfoOptionToggled(self):

        self.sigMapInfoChanged.emit()
        s = ""

    def addMapView(self, mapView: MapView):
        """
        Adds a MapView
        :param mapView: MapView
        """
        assert isinstance(mapView, MapView)
        if mapView not in self.toolBoxMapViews():
            mapView.sigTitleChanged.connect(lambda *args, mv=mapView: self.onMapViewUpdated(mv))
            # mapView.sigVisibilityChanged.connect(lambda *args, mv=mapView: self.onMapViewUpdated(mv))
            mapView.sigCanvasAppearanceChanged.connect(lambda *args, mv=mapView: self.onMapViewUpdated(mv))
            self.sigMapCanvasColorChanged.connect(mapView.setMapBackgroundColor)
            self.sigMapCanvasTextFormatChanged.connect(mapView.setMapTextFormat)
            i = self.toolBox.addItem(mapView, mapView.windowIcon(), mapView.title())
            self.toolBox.setCurrentIndex(i)
            self.onMapViewUpdated(mapView)

            if len(self.toolBoxMapViews()) == 1:
                self.setMapTextFormat(mapView.mapTextFormat())

            # self.sigMapViewAdded.emit(mapView)

    def onToolboxIndexChanged(self):

        b = isinstance(self.toolBox.currentWidget(), MapView)
        self.actionRemoveMapView.setEnabled(b)

    def onMapViewUpdated(self, mapView: MapView):
        """
        Handles updates that react on MapView changes
        :param mapView: MapView to make the update for
        """
        numMV = 0
        for i in range(self.toolBox.count()):
            item = self.toolBox.widget(i)
            if isinstance(item, MapView):
                numMV += 1
            if item == mapView:

                if mapView.isVisible():
                    icon = QIcon(":/eotimeseriesviewer/icons/mapview.svg")
                else:
                    icon = QIcon(":/eotimeseriesviewer/icons/mapviewHidden.svg")

                self.toolBox.setItemIcon(i, icon)
                self.toolBox.setItemText(i, 'Map View {} "{}"'.format(numMV, mapView.title()))
                break

    def removeMapView(self, mapView: MapView) -> MapView:
        """
        Removes a MapView
        :param mapView: MapView
        :return: MapView
        """
        if mapView in self.toolBoxMapViews():
            for i in range(self.toolBox.count()):
                w = self.toolBox.widget(i)
                if isinstance(w, MapView) and w == mapView:
                    self.toolBox.removeItem(i)
                    mapView.close()
                    if self.toolBox.count() >= i:
                        self.toolBox.setCurrentIndex(min(i, self.toolBox.count() - 1))

            # self.sigMapViewRemoved.emit(mapView)
        return mapView

    def __len__(self) -> int:
        """
        Returns the number of MapViews
        :return: int
        """
        return len(self.toolBoxMapViews())

    def __iter__(self):
        """
        Provides an iterator over all MapViews
        :return:
        """
        return iter(self.toolBoxMapViews())

    def __getitem__(self, slice):
        return self.toolBoxMapViews()[slice]

    def __contains__(self, mapView):
        return mapView in self.toolBoxMapViews()

    def index(self, mapView):
        assert isinstance(mapView, MapView)
        return self.toolBoxMapViews().index(mapView)

    def applyStyles(self):
        for mapView in self.mMapViews:
            mapView.applyStyles()

    def setCrosshairStyle(self, crosshairStyle):
        for mapView in self.mMapViews:
            mapView.setCrosshairStyle(crosshairStyle)

    def setShowCrosshair(self, b):
        for mapView in self.mMapViews:
            mapView.setCrosshairVisibility(b)

    def setCurrentMapView(self, mapView):
        assert isinstance(mapView, MapView) and mapView in self.toolBoxMapViews()

        if self.exclusiveMapViewVisibility():
            for mv in self.toolBoxMapViews():
                mv.setVisibility(mv == mapView)
        self.toolBox.setCurrentWidget(mapView)
        self.updateTitle()

    def updateTitle(self, *args):
        # self.btnToggleMapViewVisibility.setChecked(mapView)
        mapView = self.currentMapView()
        if isinstance(mapView, MapView):
            title = '{} | {}'.format(self.baseTitle, mapView.title())
        else:
            title = self.baseTitle
        self.setWindowTitle(title)

    def currentMapView(self) -> Optional[MapView]:
        w = self.toolBox.currentWidget()
        if isinstance(w, MapView):
            return w
        else:
            # return first map view
            for mv in self.toolBoxMapViews():
                return mv
        return None<|MERGE_RESOLUTION|>--- conflicted
+++ resolved
@@ -28,33 +28,27 @@
 from threading import Lock
 from typing import Dict, Iterator, List, Optional, Tuple, Union
 
-<<<<<<< HEAD
-import numpy as np
-
-=======
 from qgis.PyQt.QtCore import pyqtSignal, QAbstractListModel, QMimeData, QModelIndex, QSize, Qt, QTimer
 from qgis.core import QgsApplication, QgsCoordinateReferenceSystem, QgsExpression, QgsExpressionContext, \
     QgsExpressionContextGenerator, QgsExpressionContextScope, QgsExpressionContextUtils, QgsLayerTree, \
     QgsLayerTreeGroup, QgsLayerTreeLayer, QgsLayerTreeModel, QgsMapLayer, QgsMapLayerProxyModel, \
     QgsMultiBandColorRenderer, QgsPointXY, QgsProcessingFeedback, QgsProject, QgsRasterLayer, QgsRasterRenderer, \
     QgsRectangle, QgsTextFormat, QgsVector, QgsVectorLayer
->>>>>>> 2176fcd9
+import numpy as np
+
 import qgis.utils
 from eotimeseriesviewer import debugLog, DIR_UI
 from eotimeseriesviewer.utils import copyMapLayerStyle, fixMenuButtons, layerStyleString, setLayerStyleString
 from qgis.PyQt.QtGui import QColor, QGuiApplication, QIcon, QKeySequence, QMouseEvent
 from qgis.PyQt.QtWidgets import QDialog, QFrame, QGridLayout, QLabel, QLineEdit, QMenu, QSlider, QSpinBox, QToolBox, \
     QWidget
-<<<<<<< HEAD
+from qgis.gui import QgisInterface, QgsDockWidget, QgsExpressionBuilderDialog, QgsLayerTreeMapCanvasBridge, \
+    QgsLayerTreeView, QgsLayerTreeViewMenuProvider, QgsMapCanvas, QgsMessageBar, QgsProjectionSelectionWidget
+from .mapcanvas import KEY_LAST_CLICKED, MapCanvas, MapCanvasInfoItem, STYLE_CATEGORIES
 from qgis.PyQt.QtXml import QDomDocument, QDomElement, QDomNode
 from eotimeseriesviewer import debugLog, DIR_UI
 from eotimeseriesviewer.utils import copyMapLayerStyle, fixMenuButtons
 from .mapcanvas import KEY_LAST_CLICKED, MapCanvas, MapCanvasInfoItem
-=======
-from qgis.gui import QgisInterface, QgsDockWidget, QgsExpressionBuilderDialog, QgsLayerTreeMapCanvasBridge, \
-    QgsLayerTreeView, QgsLayerTreeViewMenuProvider, QgsMapCanvas, QgsMessageBar, QgsProjectionSelectionWidget
-from .mapcanvas import KEY_LAST_CLICKED, MapCanvas, MapCanvasInfoItem, STYLE_CATEGORIES
->>>>>>> 2176fcd9
 from .maplayerproject import EOTimeSeriesViewerProject
 from .qgispluginsupport.qps.crosshair.crosshair import CrosshairMapCanvasItem, CrosshairStyle, getCrosshairStyle
 from .qgispluginsupport.qps.layerproperties import VectorLayerTools
@@ -1570,27 +1564,12 @@
         For debugging only. Returns all minimum values of red-band contrast enhancements.
         :return:
         """
-<<<<<<< HEAD
-        context = QgsReadWriteContext()
-        mwNode = doc.createElement('MapWidget')
-        mapSize = self.mapSize()
-        mwNode.setAttribute('mapsPerMapView', f'{self.mapsPerMapView()}')
-        mwNode.setAttribute('mapWidth', f'{mapSize.width()}')
-        mwNode.setAttribute('mapHeight', f'{mapSize.height()}')
-        currentDate = self.currentDate()
-        if isinstance(currentDate, TimeSeriesDate):
-            mwNode.setAttribute('mapDate', f'{currentDate.dtg()}')
-        crsNode = doc.createElement('MapExtent')
-        self.spatialExtent().writeXml(crsNode, doc)
-        mwNode.appendChild(crsNode)
-=======
         if not skip_refresh:
             QgsApplication.processEvents()
             self.timedRefresh()
             QgsApplication.processEvents()
             self.timedRefresh()
             QgsApplication.processEvents()
->>>>>>> 2176fcd9
 
         reds = []
         for lyr in self.allProxyLayers():

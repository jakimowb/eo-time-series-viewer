# -*- coding: utf-8 -*-
"""
/***************************************************************************
                              EO Time Series Viewer
                              -------------------
        begin                : 2015-08-20
        git sha              : $Format:%H$
        copyright            : (C) 2017 by HU-Berlin
        email                : benjamin.jakimow@geo.hu-berlin.de
 ***************************************************************************/

/***************************************************************************
 *                                                                         *
 *   This program is free software; you can redistribute it and/or modify  *
 *   it under the terms of the GNU General Public License as published by  *
 *   the Free Software Foundation; either version 2 of the License, or     *
 *   (at your option) any later version.                                   *
 *                                                                         *
 ***************************************************************************/
"""
import bisect
import datetime
import json
import logging
import re
from pathlib import Path
from typing import Any, Iterator, List, Optional, Set, Union, Dict, Generator

import numpy as np
from osgeo import gdal

from eotimeseriesviewer import messageLog
from eotimeseriesviewer.dateparser import DateTimePrecision, ImageDateUtils
from eotimeseriesviewer.qgispluginsupport.qps.utils import relativePath, SpatialExtent
from eotimeseriesviewer.sensors import sensorIDtoProperties, SensorInstrument, SensorMatching
from eotimeseriesviewer.settings.settings import EOTSVSettingsManager
from eotimeseriesviewer.timeseries.source import TimeSeriesDate, TimeSeriesSource
from eotimeseriesviewer.timeseries.tasks import TimeSeriesFindOverlapTask, TimeSeriesLoadingTask
from eotimeseriesviewer.utils import findNearestDateIndex
from qgis.PyQt.QtCore import pyqtSignal, QAbstractItemModel, QDateTime, QModelIndex, Qt
from qgis.PyQt.QtGui import QColor
from qgis.PyQt.QtWidgets import QTreeView
from qgis.PyQt.QtXml import QDomDocument
from qgis.core import Qgis, QgsApplication, QgsCoordinateReferenceSystem, QgsCoordinateTransform, QgsDateTimeRange, \
<<<<<<< HEAD
    QgsProcessingFeedback, QgsProcessingMultiStepFeedback, QgsRasterLayer, QgsRectangle, QgsTask, \
    QgsTaskManager, QgsProviderSublayerDetails
=======
    QgsRasterLayer, QgsRectangle, QgsTask, QgsProcessingFeedback, QgsProcessingMultiStepFeedback, \
    QgsTaskManager
>>>>>>> ee591d85
from qgis.core import QgsSpatialIndex

logger = logging.getLogger(__name__)
gdal.SetConfigOption('VRT_SHARED_SOURCE', '0')  # !important. really. do not change this.

DEFAULT_CRS = 'EPSG:4326'

LUT_WAVELENGTH_UNITS = {}
for siUnit in [r'nm', r'μm', r'mm', r'cm', r'dm']:
    LUT_WAVELENGTH_UNITS[siUnit] = siUnit
LUT_WAVELENGTH_UNITS[r'nanometers'] = r'nm'
LUT_WAVELENGTH_UNITS[r'micrometers'] = r'μm'
LUT_WAVELENGTH_UNITS[r'um'] = r'μm'
LUT_WAVELENGTH_UNITS[r'millimeters'] = r'mm'
LUT_WAVELENGTH_UNITS[r'centimeters'] = r'cm'
LUT_WAVELENGTH_UNITS[r'decimeters'] = r'dm'


def transformGeometry(geom, crsSrc, crsDst, trans=None):
    if trans is None:
        assert isinstance(crsSrc, QgsCoordinateReferenceSystem)
        assert isinstance(crsDst, QgsCoordinateReferenceSystem)
        return transformGeometry(geom, None, None, trans=QgsCoordinateTransform(crsSrc, crsDst))
    else:
        assert isinstance(trans, QgsCoordinateTransform)
        return trans.transform(geom)


METRIC_EXPONENTS = {
    "nm": -9, "um": -6, "mm": -3, "cm": -2, "dm": -1, "m": 0, "hm": 2, "km": 3
}
# add synonyms
METRIC_EXPONENTS['nanometers'] = METRIC_EXPONENTS['nm']
METRIC_EXPONENTS['micrometers'] = METRIC_EXPONENTS['um']
METRIC_EXPONENTS['millimeters'] = METRIC_EXPONENTS['mm']
METRIC_EXPONENTS['centimeters'] = METRIC_EXPONENTS['cm']
METRIC_EXPONENTS['decimeters'] = METRIC_EXPONENTS['dm']
METRIC_EXPONENTS['meters'] = METRIC_EXPONENTS['m']
METRIC_EXPONENTS['hectometers'] = METRIC_EXPONENTS['hm']
METRIC_EXPONENTS['kilometers'] = METRIC_EXPONENTS['km']


def convertMetricUnit(value, u1, u2):
    assert u1 in METRIC_EXPONENTS.keys()
    assert u2 in METRIC_EXPONENTS.keys()

    e1 = METRIC_EXPONENTS[u1]
    e2 = METRIC_EXPONENTS[u2]

    return value * 10 ** (e1 - e2)


def getDS(pathOrDataset) -> Optional[gdal.Dataset]:
    """
    Returns a gdal.Dataset
    :param pathOrDataset: str | gdal.Dataset | QgsRasterLayer | None
    :return:
    """
    if isinstance(pathOrDataset, QgsRasterLayer):
        return getDS(pathOrDataset.source())
    elif isinstance(pathOrDataset, gdal.Dataset):
        return pathOrDataset
    elif isinstance(pathOrDataset, str):
        ds = gdal.Open(pathOrDataset)
        assert isinstance(ds, gdal.Dataset)
        return ds
    else:
        return None


class TimeSeries(QAbstractItemModel):
    """
    The sorted list of data sources that specify the time series
    """

    sigTimeSeriesDatesAdded = pyqtSignal(list)
    sigTimeSeriesDatesRemoved = pyqtSignal(list)

    sigLoadingTaskFinished = pyqtSignal()
    sigFindOverlapTaskFinished = pyqtSignal()

    sigSensorAdded = pyqtSignal(SensorInstrument)
    sigSensorRemoved = pyqtSignal(SensorInstrument)
    sigSensorNameChanged = pyqtSignal(SensorInstrument)

    sigSourcesAdded = pyqtSignal(list)
    sigSourcesRemoved = pyqtSignal(list)

    sigVisibilityChanged = pyqtSignal()
    sigProgress = pyqtSignal(float)
    sigMessage = pyqtSignal(str, Qgis.MessageLevel)
    _sep = ';'

    cDate = 0
    cSensor = 1
    cNS = 2
    cNL = 3
    cNB = 4
    cCRS = 5
    cImages = 6

    def __init__(self, imageFiles=None):
        super(TimeSeries, self).__init__()

        self.mLUT_TSD: Dict[str, TimeSeriesDate] = {}
        self.mLUT_TSS: Dict[str, TimeSeriesSource] = {}

        self.mTSDs: List[TimeSeriesDate] = list()
        self.mSensors: List[SensorInstrument] = []
        self.mShape = None
        self.mTreeView: QTreeView = None
        self.mDateTimePrecision = DateTimePrecision.Day
        self.mSensorMatchingFlags = SensorMatching.PX_DIMS

        self.mSpatialIndex: QgsSpatialIndex = QgsSpatialIndex()

        self.mLUT_Path2TSD = {}
        self.mVisibleDates: Set[TimeSeriesDate] = set()

        self.mColumnNames = {
            self.cDate: 'Date-Time',
            self.cSensor: 'Sensor',
            self.cNS: 'ns',
            self.cNB: 'nb',
            self.cNL: 'nl',
            self.cCRS: 'CRS',
            self.cImages: 'Source Image(s)'
        }
        self.mColumnToolTip = {
            self.cDate: 'Date and time of observation, grouped by sensor',
            self.cSensor: 'Sensor or product type',
            self.cNS: 'Number of raster samples / pixel in x direction',
            self.cNB: 'Number of raster bands',
            self.cNL: 'Number of raster lines / pixel in y direction',
            self.cCRS: 'Coordinate Reference System of the raster source',
            self.cImages: 'Source image(s) of the time series'
        }
        self.mRootIndex = QModelIndex()
        self.mTasks = dict()

        if imageFiles is not None:
            self.addSources(imageFiles)

    def focusVisibility(self,
                        ext: SpatialExtent,
                        date_of_interest: Optional[QDateTime] = None):
        """
        Changes TSDs visibility according to its intersection with a SpatialExtent
        :param date_of_interest:
        :type date_of_interest:
        :param ext: SpatialExtent
        """
        assert isinstance(ext, SpatialExtent)

        sources = list(self.timeSeriesSources())

        if len(sources) > 0:
            settings = EOTSVSettingsManager.settings()
            qgsTask = TimeSeriesFindOverlapTask(ext,
                                                sources,
                                                date_of_interest=date_of_interest,
                                                n_threads=settings.qgsTaskFileReadingThreads,
                                                sample_size=settings.rasterOverlapSampleSize)

            qgsTask.sigTimeSeriesSourceOverlap.connect(self.onFoundOverlap)
            qgsTask.progressChanged.connect(self.sigProgress.emit)
            qgsTask.executed.connect(self.onTaskFinished)

            tm: QgsTaskManager = QgsApplication.taskManager()
            # stop previous tasks, allow to run one only
            for t in tm.tasks():
                if isinstance(t, TimeSeriesFindOverlapTask):
                    t.cancel()
            tid = tm.addTask(qgsTask)
            self.mTasks[tid] = qgsTask

    def onFoundOverlap(self, results: dict):

        URI2TSS = dict()
        for tsd in self:
            for tss in tsd:
                URI2TSS[tss.source()] = tss

        affectedTSDs = set()
        for tssUri, b in results.items():
            assert isinstance(tssUri, str)
            tss = URI2TSS.get(tssUri, None)
            if isinstance(tss, TimeSeriesSource):
                tss.setIsVisible(b)
                tsd = tss.timeSeriesDate()
                if isinstance(tsd, TimeSeriesDate):
                    affectedTSDs.add(tsd)
        if len(affectedTSDs) == 0:
            return

        affectedTSDs = sorted(affectedTSDs)

        rowMin = rowMax = None
        for i, tsd in enumerate(affectedTSDs):
            idx = self.tsdToIdx(tsd)
            if i == 0:
                rowMin = rowMax = idx.row()
            else:
                rowMin = min(rowMin, idx.row())
                rowMax = max(rowMax, idx.row())

        idx0 = self.index(rowMin, 0)
        idx1 = self.index(rowMax, 0)
        self.dataChanged.emit(idx0, idx1, [Qt.CheckStateRole])

    def setVisibleDates(self, tsds: list):
        """
        Sets the TimeSeriesDates currently shown
        :param tsds: [list-of-TimeSeriesDate]
        """
        self.mVisibleDates.clear()
        self.mVisibleDates.update(tsds)
        for tsd in tsds:
            assert isinstance(tsd, TimeSeriesDate)
            if tsd in self:
                idx = self.tsdToIdx(tsd)
                # force reset of background color
                idx2 = self.index(idx.row(), self.columnCount() - 1)
                self.dataChanged.emit(idx, idx2, [Qt.BackgroundColorRole])

    def findMatchingSensor(self, sensorID: Union[str, tuple, dict]) -> Optional[SensorInstrument]:
        if isinstance(sensorID, str):
            nb, px_size_x, px_size_y, dt, wl, wlu, name = sensorIDtoProperties(sensorID)

        elif isinstance(sensorID, tuple):
            assert len(sensorID) == 7
            nb, px_size_x, px_size_y, dt, wl, wlu, name = sensorID
        else:
            raise NotImplementedError()

        PX_DIMS = (nb, px_size_y, px_size_x, dt)
        for sensor in self.sensors():
            PX_DIMS2 = (sensor.nb, sensor.px_size_y, sensor.px_size_x, sensor.dataType)

            samePxDims = PX_DIMS == PX_DIMS2
            sameName = sensor.mNameOriginal == name
            sameWL = wlu == sensor.wlu and np.array_equal(wl, sensor.wl)

            if bool(self.mSensorMatchingFlags & SensorMatching.PX_DIMS) and not samePxDims:
                continue

            if bool(self.mSensorMatchingFlags & SensorMatching.NAME) and not sameName:
                continue

            if bool(self.mSensorMatchingFlags & SensorMatching.WL) and not sameWL:
                continue

            return sensor

        return None

    def sensor(self, sensor_id: str) -> SensorInstrument:
        """
        Returns the sensor with sid = sid
        :param sensor_id: str, sensor id
        :return: SensorInstrument
        """
        assert isinstance(sensor_id, str)

        nb, px_size_x, px_size_y, dt, wl, wlu, name = sensorIDtoProperties(sensor_id)

        refValues = (nb, px_size_y, px_size_x, dt, wl, wlu, name)
        for sensor in self.sensors():
            sValues = (
                sensor.nb, sensor.px_size_y, sensor.px_size_x, sensor.dataType, sensor.wl, sensor.wlu,
                sensor.mNameOriginal)
            if refValues == sValues:
                return sensor

        return None

    def sensors(self) -> List[SensorInstrument]:
        """
        Returns the list of sensors derived from the TimeSeries data sources
        :return: [list-of-SensorInstruments]
        """
        return self.mSensors[:]

    def loadFromFile(self, path: Union[str, Path], n_max=None, runAsync: bool = None):
        """
        Loads a CSV file with source images of a TimeSeries
        :param path: str, Path of CSV file
        :param n_max: optional, maximum number of files to load
        :param runAsync: optional,
        """

        images = self.sourcesFromFile(path)

        if n_max:
            n_max = min([len(images), n_max])
            images = images[0:n_max]

        self.addSources(images, runAsync=runAsync)

    @classmethod
    def sourcesFromFile(cls, path: Union[str, Path]) -> List[str]:
        path = Path(path)
        refDir = Path(path).parent
        images = []
        masks = []

        if path.suffix in ['.csv', '.txt']:
            with open(path, 'r') as f:
                lines = f.readlines()
                for line in lines:
                    if re.match('^[ ]*[;#&]', line):
                        continue
                    line = line.strip()
                    path = Path(line)
                    if not path.is_absolute():
                        path = refDir / path

                    images.append(path.as_posix())
        elif path.suffix == '.json':

            with open(path, 'r', encoding='utf-8') as f:
                data = json.load(f)
                sensors = data.get('sensors', {})
                # convert json str keys ('0') to int (0)
                sensors = {int(k): v for k, v in sensors.items()}

                for source in data.get('sources', []):

                    path = Path(source['source'])
                    if not path.is_absolute():
                        path = (refDir / path).resolve()
                        source['source'] = str(path)
                    i_sensor = source.get('sensor', None)
                    sid = sensors.get(i_sensor, None)
                    tss = TimeSeriesSource.fromMap(source, sid=sid)
                    if isinstance(tss, TimeSeriesSource):
                        images.append(tss)

        return images

    def saveToFile(self, path: Union[str, Path], relative_path: bool = True) -> Optional[Path]:
        """
        Saves the TimeSeries sources into a CSV or JSON file
        :param path: str, path of CSV file
        :return: path of CSV file
        """
        if isinstance(path, str):
            path = Path(path)
        assert isinstance(path, Path)

        assert path.suffix in ['.csv', '.txt', '.json']

        to_write = None

        if path.suffix in ['.csv', '.txt']:
            lines = []
            lines.append('#Time series definition file: {}'.format(np.datetime64('now').astype(str)))
            lines.append('#<image path>')
            for TSD in self:
                assert isinstance(TSD, TimeSeriesDate)
                for TSS in TSD:
                    uri = TSS.source()
                    if relative_path:
                        uri = relativePath(uri, path.parent)
                    lines.append(str(uri))
            to_write = '\n'.join(lines)
        elif path.suffix == '.json':
            data = self.asMap()
            if relative_path:
                for source in data.get('sources', []):
                    source['source'] = str(relativePath(source['source'], path.parent))

            to_write = json.dumps(data, indent=4, ensure_ascii=False)

        if isinstance(to_write, str):
            with open(path, 'w', newline='\n', encoding='utf-8') as f:
                f.write(to_write)
                messageLog('Time series source images written to {}'.format(path))
            return path
        else:
            return None

    def pixelSizes(self):
        """
        Returns the pixel sizes of all SensorInstruments
        :return: [list-of-QgsRectangles]
        """

        r = []
        for sensor in self.mSensors2TSDs.keys():
            r.append((QgsRectangle(sensor.px_size_x, sensor.px_size_y)))
        return r

    def maxSpatialExtent(self, crs: QgsCoordinateReferenceSystem = None) -> SpatialExtent:
        """
        Returns the maximum SpatialExtent of all images of the TimeSeries
        :param crs: QgsCoordinateSystem to express the SpatialExtent coordinates.
        :return:
        """
        extent = None
        for i, tsd in enumerate(self.mTSDs):
            assert isinstance(tsd, TimeSeriesDate)
            ext = tsd.spatialExtent(crs=crs)
            if isinstance(extent, SpatialExtent):
                extent = extent.combineExtentWith(ext)
            else:
                extent = ext

        return extent

    def getTSD(self, pathOfInterest):
        """
        Returns the TimeSeriesDate related to an image source
        :param pathOfInterest: str, image source uri
        :return: TimeSeriesDate
        """
        tsd = self.mLUT_Path2TSD.get(pathOfInterest)
        if isinstance(tsd, TimeSeriesDate):
            return tsd
        else:
            for tsd in self.mTSDs:
                assert isinstance(tsd, TimeSeriesDate)
                if pathOfInterest in tsd.sourceUris():
                    return tsd
        return None

    def tsd(self, dtr: QgsDateTimeRange, sensor: Union[None, SensorInstrument, str]) -> Optional[TimeSeriesDate]:
        """
        Returns the TimeSeriesDate identified by date-time-range and sensorID
        :param dtr: QgsDateTimeRange
        :param sensor: SensorInstrument | str with sensor id
        :return:
        """
        assert isinstance(dtr, QgsDateTimeRange)
        if isinstance(sensor, str):
            sensor = self.sensor(sensor)

        if isinstance(sensor, SensorInstrument):
            for tsd in self.mTSDs:
                if tsd.dateTimeRange() == dtr and tsd.sensor() == sensor:
                    return tsd
        else:
            for tsd in self.mTSDs:
                if tsd.dateTimeRange() == dtr:
                    return tsd
        return None

    def insertTSD(self, tsd: TimeSeriesDate) -> TimeSeriesDate:
        """
        Inserts a TimeSeriesDate
        :param tsd: TimeSeriesDate
        """
        # insert sorted by time & sensor
        assert tsd not in self.mTSDs
        assert tsd.sensor() in self.mSensors

        self._connectTSD(tsd)

        row = bisect.bisect(self.mTSDs, tsd)
        self.beginInsertRows(self.mRootIndex, row, row)
        self.mTSDs.insert(row, tsd)
        self.endInsertRows()
        return tsd

    def _connectTSD(self, tsd: TimeSeriesDate):
        tsd.mTimeSeries = self
        tsd.sigRemoveMe.connect(lambda t=tsd: self.removeTSDs([t]))

        tsd.rowsAboutToBeRemoved.connect(
            lambda p, first, last, t=tsd: self.beginRemoveRows(self.tsdToIdx(t), first, last))
        tsd.rowsRemoved.connect(self.endRemoveRows)
        tsd.rowsAboutToBeInserted.connect(
            lambda p, first, last, t=tsd: self.beginInsertRows(self.tsdToIdx(t), first, last))
        tsd.rowsInserted.connect(self.endInsertRows)

        tsd.sigSourcesAdded.connect(self.sigSourcesAdded)
        tsd.sigSourcesRemoved.connect(self.sigSourcesRemoved)

    def showTSDs(self, tsds: list, b: bool = True):
        tsds = sorted(set([t for t in tsds if t in self]))
        if len(tsds) == 0:
            return

        idx0 = self.tsdToIdx(tsds[0])
        idx1 = self.tsdToIdx(tsds[-1])

        for i, tsd in enumerate(tsds):
            assert isinstance(tsd, TimeSeriesDate)
            for tss in tsd:
                tss.setIsVisible(b)

        self.dataChanged.emit(idx0, idx1, [Qt.CheckStateRole])
        self.sigVisibilityChanged.emit()

    def hideTSDs(self, tsds):
        self.showTSDs(tsds, False)

    def removeTSDs(self, tsds: List[TimeSeriesDate]):
        """
        Removes a list of TimeSeriesDate
        :param tsds: [list-of-TimeSeriesDate]
        """
        removed = list()
        toRemove = set()
        for t in tsds:
            if isinstance(t, TimeSeriesDate):
                toRemove.add(t)
            if isinstance(t, TimeSeriesSource):
                toRemove.add(t.timeSeriesDate())
        toRemove = sorted(list(toRemove))
        removed = []
        while len(toRemove) > 0:
            block: List[TimeSeriesDate] = [toRemove.pop(0)]

            r0 = r1 = self.tsdToIdx(block[0]).row()
            while len(toRemove) > 0:
                if self.index(r1 + 1, 0).data(Qt.UserRole) != toRemove[0]:
                    break
                else:
                    block.append(toRemove.pop(0))
                    r1 += 1

            self.beginRemoveRows(self.mRootIndex, r0, r1)
            for tsd in block:
                self.mTSDs.remove(tsd)
                tsd.mTimeSeries = None
                tsd.sigSourcesAdded.disconnect(self.sigSourcesAdded)
                tsd.sigSourcesRemoved.disconnect(self.sigSourcesRemoved)

                for tss in tsd.sources():
                    self.mSpatialIndex.deleteFeature(tss.feature())

                removed.append(tsd)
            self.endRemoveRows()

        if len(removed) > 0:
            pathsToRemove = [path for path, tsd in self.mLUT_Path2TSD.items() if tsd in removed]
            for path in pathsToRemove:
                self.mLUT_Path2TSD.pop(path)

            self.checkSensorList()
            self.sigTimeSeriesDatesRemoved.emit(removed)

    def timeSeriesSources(self,
                          copy: Optional[bool] = False,
                          sensor: Optional[SensorInstrument] = None) -> List[TimeSeriesSource]:
        """
        Returns a flat list of all sources
        :param copy:
        :return:
        """
        if isinstance(sensor, SensorInstrument):
            tsds = self.tsds(None, sensor)
        else:
            tsds = self[:]

        for tsd in tsds:
            for tss in tsd:
                if copy:
                    tss = tss.clone()
                yield tss

    def tsds(self, date: np.datetime64 = None, sensor: SensorInstrument = None) -> List[TimeSeriesDate]:

        """
        Returns a list of  TimeSeriesDate of the TimeSeries. By default all TimeSeriesDate will be returned.
        :param date: numpy.datetime64 to return the TimeSeriesDate for
        :param sensor: SensorInstrument of interest to return the [list-of-TimeSeriesDate] for.
        :return: [list-of-TimeSeriesDate]
        """
        tsds = self.mTSDs[:]
        if date:
            tsds = [tsd for tsd in tsds if tsd.dtg() == date]
        if sensor:
            tsds = [tsd for tsd in tsds if tsd.sensor() == sensor]
        return tsds

    def clear(self):
        """
        Removes all data sources from the TimeSeries (which will be empty after calling this routine).
        """
        self.removeTSDs(self[:])

    def addSensors(self, sensors: Union[SensorInstrument, List[SensorInstrument]]) -> List[SensorInstrument]:
        """
        Adds a Sensor
        :param sensors: SensorInstrument or list of SensorInstruments
        """
        if isinstance(sensors, SensorInstrument):
            sensors = [sensors]
        added_sensors = []
        for sensor in sensors:
            assert isinstance(sensor, SensorInstrument)

            if sensor not in self.mSensors:
                self._connectSensor(sensor)
                self.mSensors.append(sensor)
                self.sigSensorAdded.emit(sensor)
                added_sensors.append(sensor)
        return added_sensors

    def _connectSensor(self, sensor: SensorInstrument):
        sensor.sigNameChanged.connect(self.onSensorNameChanged)

    def onSensorNameChanged(self, name: str):
        sensor = self.sender()

        if isinstance(sensor, SensorInstrument) and sensor in self.sensors():
            idx0 = self.index(0, self.cSensor)
            idx1 = self.index(self.rowCount() - 1, self.cSensor)
            self.dataChanged.emit(idx0, idx1)
            self.sigSensorNameChanged.emit(sensor)
        s = ""

    def checkSensorList(self):
        """
        Removes sensors without linked TSD / no data
        """
        to_remove = []
        for sensor in self.sensors():
            tsds = [tsd for tsd in self.mTSDs if tsd.sensor() == sensor]
            if len(tsds) == 0:
                to_remove.append(sensor)
        for sensor in to_remove:
            self.removeSensor(sensor)

    def removeSensor(self, sensor: SensorInstrument) -> Optional[SensorInstrument]:
        """
        Removes a sensor and all linked images
        :param sensor: SensorInstrument
        :return: SensorInstrument or none, if sensor was not defined in the TimeSeries
        """
        assert isinstance(sensor, SensorInstrument)
        if sensor in self.mSensors:
            tsds = [tsd for tsd in self.mTSDs if tsd.sensor() == sensor]
            self.removeTSDs(tsds)
            if sensor in self.mSensors:
                self.mSensors.remove(sensor)
            self.sigSensorRemoved.emit(sensor)
            return sensor
        return None

    def addTimeSeriesSources(self, sources: List[TimeSeriesSource]):
        """
        Adds a list of TimeSeriesSource to the time series
        :param sources:  list-of-TimeSeriesSources
        """
        assert isinstance(sources, list)
        n = len(sources)
        if n > 0:
            # print(f'Add {len(sources)} sources...', flush=True)

            addedDates = []
            t0 = datetime.datetime.now()
            for i, source in enumerate(sources):
                assert isinstance(source, TimeSeriesSource)
                newTSD = self.addTimeSeriesSource(source)
                if isinstance(newTSD, TimeSeriesDate):
                    addedDates.append(newTSD)
            t1 = datetime.datetime.now()

            if len(addedDates) > 0:
                self.sigTimeSeriesDatesAdded.emit(addedDates)
            t2 = datetime.datetime.now()
            dt1 = (t1 - t0).total_seconds()
            dt2 = (t2 - t1).total_seconds()

            logger.debug(f'# added {n} sources: t_avg: {dt1 / n: 0.3f}s t_total: {dt1} s, signals: {dt2: 0.3f}s')

    def addSources(self,
                   sources: List[Union[str, Path, TimeSeriesSource, gdal.Dataset, QgsRasterLayer]],
                   runAsync: bool = None,
                   n_threads: Optional[int] = None):
        """
        Adds source images to the TimeSeries
        :param sources: list of source images, e.g., a list of file paths
        :param runAsync: bool
        :param n_threads:
        """

        if runAsync is None:
            runAsync = EOTSVSettingsManager.settings().qgsTaskAsync

        source_paths = []
        ts_sources = []
        for s in sources:
            path = None
            if isinstance(s, TimeSeriesSource):
                ts_sources.append(s)
                continue
            elif isinstance(s, gdal.Dataset):
                path = s.GetDescription()
            elif isinstance(s, QgsRasterLayer):
                path = s.source()
            elif isinstance(s, QgsProviderSublayerDetails):
                path = s.uri()
            else:
                path = str(s)
            if path:
                source_paths.append(path)

        if len(ts_sources) > 0:
            self.addTimeSeriesSources(ts_sources)

        if len(source_paths) > 0:
            if n_threads is None:
                settings = EOTSVSettingsManager.settings()
                n_threads = settings.qgsTaskFileReadingThreads
            qgsTask = TimeSeriesLoadingTask(source_paths,
                                            description=f'Load {len(source_paths)} images',
                                            n_threads=n_threads)

            qgsTask.imagesLoaded.connect(self.addTimeSeriesSources)
            qgsTask.progressChanged.connect(self.sigProgress.emit)
            qgsTask.executed.connect(self.onTaskFinished)

            self.mTasks[id(qgsTask)] = qgsTask

            if runAsync:
                tm: QgsTaskManager = QgsApplication.taskManager()
                assert isinstance(tm, QgsTaskManager)
                tm.addTask(qgsTask)
            else:
                qgsTask.run_serial()

    def onRemoveTask(self, key):
        # print(f'remove {key}', flush=True)
        if isinstance(key, QgsTask):
            key = id(key)
        if key in self.mTasks.keys():
            self.mTasks.pop(key)

    def onTaskFinished(self, success, task: QgsTask):
        # print(':: onAddSourcesAsyncFinished')
        if isinstance(task, TimeSeriesLoadingTask):
            if len(task.invalidSources()) > 0:
                info = ['Unable to load {} data source(s):'.format(len(task.mInvalidSources))]
                for (s, ex) in task.mInvalidSources:
                    info.append('Path="{}"\nError="{}"'.format(str(s), str(ex).replace('\n', ' ')))
                info = '\n'.join(info)
                messageLog(info, Qgis.Critical)

            self.sigLoadingTaskFinished.emit()

        elif isinstance(task, TimeSeriesFindOverlapTask):
            # if success:
            #    intersections = task.intersections()
            #    if len(intersections) > 0:
            #        self.onFoundOverlap(intersections)
            self.sigFindOverlapTaskFinished.emit()
        self.onRemoveTask(task)

    def addTimeSeriesSource(self, tss: TimeSeriesSource) -> TimeSeriesDate:
        """
        :param tss:
        :return: TimeSeriesDate (if new created)
        """
        assert isinstance(tss, TimeSeriesSource)

        newTSD = None

        tsr: QgsDateTimeRange = ImageDateUtils.dateRange(tss.dtg(), self.mDateTimePrecision)

        sid = tss.sid()
        sensor = self.findMatchingSensor(sid)

        # if necessary, add a new sensor instance
        if not isinstance(sensor, SensorInstrument):
            sensor = SensorInstrument(sid)
            assert sensor in self.addSensors(sensor)
        assert isinstance(sensor, SensorInstrument)
        tsd = self.tsd(tsr, sensor)

        # if necessary, add a new TimeSeriesDate instance
        if not isinstance(tsd, TimeSeriesDate):
            tsd = TimeSeriesDate(tsr, sensor)
            tsd.mTimeSeries = self
            newTSD = self.insertTSD(tsd)
            assert tsd == newTSD
            # addedDates.append(tsd)
        assert isinstance(tsd, TimeSeriesDate)

        # add the source

        tsd.addSource(tss)
        self.mSpatialIndex.addFeature(tss.feature())
        self.mLUT_Path2TSD[tss.source()] = tsd
        return newTSD

    def dateTimePrecision(self) -> DateTimePrecision:
        return self.mDateTimePrecision

    def setDateTimePrecision(self, mode: DateTimePrecision):
        """
        Sets the precision with which the parsed DateTime information will be handled.
        :param mode: TimeSeriesViewer:DateTimePrecision
        :return:
        """
        assert isinstance(mode, DateTimePrecision)
        all_sources = list(self.timeSeriesSources())
        self.beginResetModel()
        self.clear()
        self.mDateTimePrecision = mode
        self.addTimeSeriesSources(all_sources)
        self.endResetModel()
        # do we like to update existing sources?

    def setSensorMatching(self, flags: SensorMatching):
        """
        Sets the mode under which two source images can be considered as to be from the same sensor/product
        :param flags:
        :return:
        """
        assert isinstance(flags, SensorMatching)
        assert bool(flags & SensorMatching.PX_DIMS), 'SensorMatching flags PX_DIMS needs to be set'
        self.mSensorMatchingFlags = flags

    def sources(self) -> Generator[TimeSeriesSource, Any, None]:
        """
        Returns the input sources
        :return: iterator over [list-of-TimeSeriesSources]
        """

        for tsd in self:
            for source in tsd:
                yield source

    def sourceUris(self) -> List[str]:
        """
        Returns the uris of all sources
        :return: [list-of-str]
        """
        uris = []
        for tsd in self:
            assert isinstance(tsd, TimeSeriesDate)
            uris.extend(tsd.sourceUris())
        return uris

    def __len__(self):
        return len(self.mTSDs)

    def __iter__(self) -> Iterator[TimeSeriesDate]:
        return iter(self.mTSDs)

    def __getitem__(self, slice):
        return self.mTSDs[slice]

    def __delitem__(self, slice):
        self.removeTSDs(slice)

    def __contains__(self, item):
        return item in self.mTSDs

    def __repr__(self):
        info = []
        info.append('TimeSeries:')
        l = len(self)
        info.append('  Scenes: {}'.format(l))

        return '\n'.join(info)

    def headerData(self, section, orientation, role):
        assert isinstance(section, int)

        if orientation == Qt.Horizontal:
            if role == Qt.DisplayRole:
                return self.mColumnNames.get(section, str(section))
            if role == Qt.ToolTipRole:
                return self.mColumnToolTip.get(section, str(section))
        return None

    def parent(self, index: QModelIndex) -> QModelIndex:
        """
        Returns the parent index of a QModelIndex `index`
        :param index: QModelIndex
        :return: QModelIndex
        """
        if not index.isValid():
            return QModelIndex()

        node = index.internalPointer()
        tsd = None
        tss = None

        if isinstance(node, TimeSeriesDate):
            return self.mRootIndex

        elif isinstance(node, TimeSeriesSource):
            tss = node
            tsd = node.timeSeriesDate()
            return self.createIndex(self.mTSDs.index(tsd), 0, tsd)

    def rowCount(self, index: QModelIndex = None) -> int:
        """
        Return the row-count, i.e. number of child node for a TreeNode as index `index`.
        :param index: QModelIndex
        :return: int
        """
        if index is None:
            index = QModelIndex()

        if not index.isValid():
            return len(self)

        node = index.internalPointer()
        if isinstance(node, TimeSeriesDate):
            return len(node)

        if isinstance(node, TimeSeriesSource):
            return 0

    def columnCount(self, index: QModelIndex = None) -> int:
        """
        Returns the number of columns
        :param index: QModelIndex
        :return:
        """

        return len(self.mColumnNames)

    def connectTreeView(self, treeView):
        self.mTreeView = treeView

    def index(self, row: int, column: int, parent: QModelIndex = None) -> QModelIndex:
        """
        Returns the QModelIndex
        :param row: int
        :param column: int
        :param parent: QModelIndex
        :return: QModelIndex
        """
        if parent is None:
            parent = self.mRootIndex
        else:
            assert isinstance(parent, QModelIndex)

        if row < 0 or row >= len(self):
            return QModelIndex()
        if column < 0 or column >= len(self.mColumnNames):
            return QModelIndex()

        if parent == self.mRootIndex:
            # TSD node
            if row < 0 or row >= len(self):
                return QModelIndex()
            return self.createIndex(row, column, self[row])

        elif parent.parent() == self.mRootIndex:
            # TSS node
            tsd = self.tsdFromIdx(parent)
            if row < 0 or row >= len(tsd):
                return QModelIndex()
            return self.createIndex(row, column, tsd[row])

        return QModelIndex()

    def tsdToIdx(self, tsd: TimeSeriesDate) -> QModelIndex:
        """
        Returns an QModelIndex pointing on a TimeSeriesDate of interest
        :param tsd: TimeSeriesDate
        :return: QModelIndex
        """
        row = self.mTSDs.index(tsd)
        return self.index(row, 0)

    def tsdFromIdx(self, index: QModelIndex) -> TimeSeriesDate:
        """
        Returns the TimeSeriesDate related to an QModelIndex `index`.
        :param index: QModelIndex
        :return: TreeNode
        """

        if index.row() == -1 and index.column() == -1:
            return None
        elif not index.isValid():
            return None
        else:
            node = index.internalPointer()
            if isinstance(node, TimeSeriesDate):
                return node
            elif isinstance(node, TimeSeriesSource):
                return node.timeSeriesDate()

        return None

    def visibleTSDs(self) -> List[TimeSeriesDate]:
        """
        Returns the visible TSDs (which have TimeSeriesSource to be shown)
        :return:
        :rtype:
        """
        return [tsd for tsd in self if not tsd.checkState() == Qt.Unchecked]

    def asMap(self) -> dict:

        results = {}
        sources = []
        sensors = {}
        for tss in self.timeSeriesSources():
            d = tss.asMap()
            sid = tss.sid()
            d[TimeSeriesSource.MKeySensor] = sensors.setdefault(sid, len(sensors))
            sources.append(d)

        results['sensors'] = {i: sid if isinstance(sid, dict) else json.loads(sid)
                              for sid, i in sensors.items()}
        results['sources'] = sources
        return results

    def fromMap(self, data: dict, feedback: QgsProcessingFeedback = QgsProcessingFeedback()):

        multistep = QgsProcessingMultiStepFeedback(4, feedback)
        multistep.setCurrentStep(1)
        multistep.setProgressText('Clean')
        self.clear()

        uri_vis = dict()

        multistep.setCurrentStep(2)
        multistep.setProgressText('Read Sources')
        sources = []

        for d in data.get('sources', []):
            src = d.get('source')

            if src:
                tss = TimeSeriesSource.create(src)
                uri_vis[tss.source()] = d.get('visible', True)
                if isinstance(tss, TimeSeriesSource):
                    sources.append(tss)

        multistep.setCurrentStep(3)
        multistep.setProgressText('Add Sources')

        if len(sources) > 0:
            self.addTimeSeriesSources(sources)

        for tss in self.timeSeriesSources():
            tss.setIsVisible(uri_vis.get(tss.source(), tss.isVisible()))

    def data(self, index: QModelIndex, role: Qt.DisplayRole):
        """
        :param index: QModelIndex
        :param role: Qt.ItemRole
        :return: object
        """
        assert isinstance(index, QModelIndex)
        if not index.isValid():
            return None

        node = index.internalPointer()
        tsd = None
        tss = None
        if isinstance(node, TimeSeriesSource):
            tsd = node.timeSeriesDate()
            tss = node
        elif isinstance(node, TimeSeriesDate):
            tsd = node

        if role == Qt.UserRole:
            return node

        c = index.column()

        if isinstance(node, TimeSeriesSource):
            if role == Qt.DisplayRole:
                if c == self.cDate:
                    dateStr = tss.dtg().toString(Qt.ISODate)
                    if role == Qt.DisplayRole:
                        return ImageDateUtils.shortISODateString(dateStr)
                    else:
                        return dateStr
                if c == self.cImages:
                    return tss.source()
                if c == self.cNB:
                    return tss.nb()
                if c == self.cNL:
                    return tss.nl()
                if c == self.cNS:
                    return tss.ns()
                if c == self.cCRS:
                    return tss.crs().description()
                if c == self.cSensor:
                    return tsd.sensor().name()

            if role == Qt.ToolTipRole:
                tt = []

                if c == self.cDate:
                    dateStr = tss.dtg().toString(Qt.ISODate)
                    if role == Qt.DisplayRole:
                        dateStr = ImageDateUtils.shortISODateString(dateStr)
                    tt.append(dateStr)
                if c == self.cCRS:
                    tt.append(tss.crs().description())
                else:
                    tt.append(self.data(index, role=Qt.DisplayRole))
                if tss.isMissing():
                    tt.append(f'<span style="color:red">Cannot open: "{tss.source()}"</span>')
                return '<br>'.join([str(t) for t in tt])

            if role == Qt.CheckStateRole and c == 0:
                return Qt.Checked if node.isVisible() else Qt.Unchecked

            if role == Qt.DecorationRole and c == 0:
                return None

            if role == Qt.BackgroundRole and tsd in self.mVisibleDates:
                return QColor('yellow')

            if role == Qt.ForegroundRole and tss.isMissing():
                return QColor('red')

        if isinstance(node, TimeSeriesDate):
            if role in [Qt.DisplayRole, Qt.ToolTipRole]:
                if c == self.cSensor:
                    return tsd.sensor().name()
                if c == self.cImages:
                    return len(tsd)
                if c == self.cDate:
                    return ImageDateUtils.dateString(tsd.dtg(), self.dateTimePrecision())

            if role == Qt.CheckStateRole and index.column() == 0:
                return node.checkState()

            if role == Qt.BackgroundRole and tsd in self.mVisibleDates:
                return QColor('yellow')

        return None

    def dateRangeString(self, dateTimeRange: QgsDateTimeRange):

        return dateTimeRange.begin().toString(Qt.ISODate)

    def setData(self, index: QModelIndex, value: Any, role: int):

        if not index.isValid():
            return False

        result = False
        bVisibilityChanged = False
        node = index.internalPointer()
        if isinstance(node, TimeSeriesDate):
            if role == Qt.CheckStateRole and index.column() == 0:
                # update all TSS
                tssVisible = value == Qt.Checked

                n = len(node)
                if n > 0:
                    for tss in node:
                        tss.setIsVisible(tssVisible)
                    self.dataChanged.emit(self.index(0, 0, index),
                                          self.index(self.rowCount(index) - 1, 0, index),
                                          [role])

                result = bVisibilityChanged = True

        if isinstance(node, TimeSeriesSource):
            if role == Qt.CheckStateRole and index.column() == 0:
                b = node.isVisible()
                node.setIsVisible(value == Qt.Checked)
                result = bVisibilityChanged = b != node.isVisible()

                if bVisibilityChanged:
                    # update parent TSD node
                    self.dataChanged.emit(index.parent(), index.parent(), [role])

        if result:
            self.dataChanged.emit(index, index, [role])

        if bVisibilityChanged:
            self.sigVisibilityChanged.emit()

        return result

    def findSource(self, tss: TimeSeriesSource) -> TimeSeriesSource:
        """
        Returns the first TimeSeriesSource instance that is equal to the TimeSeriesSource.
        """
        for tsd in self:
            for tssCandidate in tsd:
                if tssCandidate == tss:
                    return tssCandidate
        return None

    def findDate(self, date: Union[str, QDateTime, datetime.datetime, TimeSeriesDate, TimeSeriesSource]) \
            -> Optional[TimeSeriesDate]:
        """
        Returns the TimeSeriesDate closest to the date input argument
        :param date: QDateTime | str | TimeSeriesDate | datetime.datetime
        :return: TimeSeriesDate
        """
        if len(self) == 0:
            return None

        i = findNearestDateIndex(date, self.mTSDs)
        return self.mTSDs[i]

    def flags(self, index):
        assert isinstance(index, QModelIndex)
        if not index.isValid():
            return Qt.NoItemFlags

        flags = Qt.ItemIsEnabled | Qt.ItemIsSelectable
        if index.column() == 0:
            flags = flags | Qt.ItemIsUserCheckable
        return flags


def getSpatialPropertiesFromDataset(ds):
    assert isinstance(ds, gdal.Dataset)

    nb = ds.RasterCount
    nl = ds.RasterYSize
    ns = ds.RasterXSize
    proj = ds.GetGeoTransform()
    px_x = float(abs(proj[1]))
    px_y = float(abs(proj[5]))

    crs = QgsCoordinateReferenceSystem(ds.GetProjection())

    return nb, nl, ns, crs, px_x, px_y


def extractWavelengthsFromGDALMetaData(ds: gdal.Dataset) -> (list, str):
    """
    Reads the wavelength info from standard metadata strings
    :param ds: gdal.Dataset
    :return: (list, str)
    """

    regWLkey = re.compile('^(center )?wavelength[_ ]*$', re.I)
    regWLUkey = re.compile('^wavelength[_ ]*units?$', re.I)
    regNumeric = re.compile(r"([-+]?\d*\.\d+|[-+]?\d+)", re.I)

    def findKey(d: dict, regex) -> str:
        for key in d.keys():
            if regex.search(key):
                return key

    # 1. try band level
    wlu = []
    wl = []
    for b in range(ds.RasterCount):
        band = ds.GetRasterBand(b + 1)
        assert isinstance(band, gdal.Band)
        domains = band.GetMetadataDomainList()
        if not isinstance(domains, list):
            continue
        for domain in domains:
            md = band.GetMetadata_Dict(domain)

            keyWLU = findKey(md, regWLUkey)
            keyWL = findKey(md, regWLkey)

            if isinstance(keyWL, str) and isinstance(keyWLU, str):

                valueWL = float(md[keyWL])
                valueWLU = str(md[keyWLU]).lower()

                if valueWL > 0:
                    wl.append(valueWL)

                if valueWLU in LUT_WAVELENGTH_UNITS.keys():
                    wlu.append(LUT_WAVELENGTH_UNITS[valueWLU])

                break

    if len(wlu) == len(wl) and len(wl) == ds.RasterCount:
        return wl, wlu[0]

    # 2. try data set level
    for domain in ds.GetMetadataDomainList():
        md = ds.GetMetadata_Dict(domain)

        keyWLU = findKey(md, regWLUkey)
        keyWL = findKey(md, regWLkey)

        if isinstance(keyWL, str) and isinstance(keyWLU, str):

            wlu = LUT_WAVELENGTH_UNITS[md[keyWLU].lower()]
            matches = regNumeric.findall(md[keyWL])
            wl = [float(n) for n in matches]

            if len(wl) == ds.RasterCount:
                return wl, wlu

    return None, None


def extractWavelengthsFromRapidEyeXML(ds: gdal.Dataset, dom: QDomDocument) -> (list, str):
    nodes = dom.elementsByTagName('re:bandSpecificMetadata')
    # see http://schemas.rapideye.de/products/re/4.0/RapidEye_ProductMetadata_GeocorrectedLevel.xsd
    # wavelength and units not given in the XML
    # -> use values from https://www.satimagingcorp.com/satellite-sensors/other-satellite-sensors/rapideye/
    if nodes.count() == ds.RasterCount and ds.RasterCount == 5:
        wlu = r'nm'
        wl = [0.5 * (440 + 510),
              0.5 * (520 + 590),
              0.5 * (630 + 685),
              0.5 * (760 + 850),
              0.5 * (760 + 850)
              ]
        return wl, wlu
    return None, None


def extractWavelengthsFromDIMAPXML(ds: gdal.Dataset, dom: QDomDocument) -> (list, str):
    """
    :param dom: QDomDocument | gdal.Dataset
    :return: (list of wavelengths, str wavelength unit)
    """
    # DIMAP XML metadata?
    assert isinstance(dom, QDomDocument)
    nodes = dom.elementsByTagName('Band_Spectral_Range')
    if nodes.count() > 0:
        candidates = []
        for element in [nodes.item(i).toElement() for i in range(nodes.count())]:
            _band = element.firstChildElement('BAND_ID').text()
            _wlu = element.firstChildElement('MEASURE_UNIT').text()
            wlMin = float(element.firstChildElement('MIN').text())
            wlMax = float(element.firstChildElement('MAX').text())
            _wl = 0.5 * wlMin + wlMax
            candidates.append((_band, _wl, _wlu))

        if len(candidates) == ds.RasterCount:
            candidates = sorted(candidates, key=lambda t: t[0])

            wlu = candidates[0][2]
            wlu = LUT_WAVELENGTH_UNITS[wlu]
            wl = [c[1] for c in candidates]
            return wl, wlu
    return None, None


def extractWavelengths(ds):
    """
    Returns the wavelength and wavelength units
    :param ds: gdal.Dataset
    :return: (float [list-of-wavelengths], str with wavelength unit)
    """

    if isinstance(ds, QgsRasterLayer):

        if ds.dataProvider().name() == 'gdal':
            uri = ds.source()
            return extractWavelengths(gdal.Open(uri))
        else:

            md = [l.split('=') for l in str(ds.metadata()).splitlines() if 'wavelength' in l.lower()]

            wl = wlu = None
            for kv in md:
                key, value = kv
                key = key.lower()
                value = value.strip()

                if key == 'wavelength':
                    tmp = re.findall(r'\d*\.\d+|\d+', value)  # find floats
                    if len(tmp) == 0:
                        tmp = re.findall(r'\d+', value)  # find integers
                    if len(tmp) == ds.bandCount():
                        wl = [float(w) for w in tmp]

                if key == 'wavelength units':
                    wlu = value
                    if wlu in LUT_WAVELENGTH_UNITS.keys():
                        wlu = LUT_WAVELENGTH_UNITS[wlu]

                if isinstance(wl, list) and isinstance(wlu, str):
                    return wl, wlu

    elif isinstance(ds, gdal.Dataset):

        def testWavelLengthInfo(wl, wlu) -> bool:
            return isinstance(wl, list) and len(wl) == ds.RasterCount and isinstance(wlu,
                                                                                     str) and wlu in LUT_WAVELENGTH_UNITS.keys()

        # try band-specific metadata
        wl, wlu = extractWavelengthsFromGDALMetaData(ds)
        if testWavelLengthInfo(wl, wlu):
            return wl, wlu

        # try internal locations with XML info
        # SPOT DIMAP
        if 'xml:dimap' in ds.GetMetadataDomainList():
            md = ds.GetMetadata_Dict('xml:dimap')
            for key in md.keys():
                dom = QDomDocument()
                dom.setContent(key + '=' + md[key])
                wl, wlu = extractWavelengthsFromDIMAPXML(ds, dom)
                if testWavelLengthInfo(wl, wlu):
                    return wl, wlu

        # try separate XML files
        xmlReaders = [extractWavelengthsFromDIMAPXML, extractWavelengthsFromRapidEyeXML]
        for path in ds.GetFileList():
            if re.search(r'\.xml$', path, re.I) and not re.search(r'\.aux.xml$', path, re.I):
                dom = QDomDocument()
                with open(path, encoding='utf-8') as f:
                    dom.setContent(f.read())

                if dom.hasChildNodes():
                    for xmlReader in xmlReaders:
                        wl, wlu = xmlReader(ds, dom)
                        if testWavelLengthInfo(wl, wlu):
                            return wl, wlu

    return None, None<|MERGE_RESOLUTION|>--- conflicted
+++ resolved
@@ -42,14 +42,8 @@
 from qgis.PyQt.QtWidgets import QTreeView
 from qgis.PyQt.QtXml import QDomDocument
 from qgis.core import Qgis, QgsApplication, QgsCoordinateReferenceSystem, QgsCoordinateTransform, QgsDateTimeRange, \
-<<<<<<< HEAD
-    QgsProcessingFeedback, QgsProcessingMultiStepFeedback, QgsRasterLayer, QgsRectangle, QgsTask, \
-    QgsTaskManager, QgsProviderSublayerDetails
-=======
     QgsRasterLayer, QgsRectangle, QgsTask, QgsProcessingFeedback, QgsProcessingMultiStepFeedback, \
-    QgsTaskManager
->>>>>>> ee591d85
-from qgis.core import QgsSpatialIndex
+    QgsTaskManager, QgsProviderSublayerDetails, QgsSpatialIndex
 
 logger = logging.getLogger(__name__)
 gdal.SetConfigOption('VRT_SHARED_SOURCE', '0')  # !important. really. do not change this.

--- conflicted
+++ resolved
@@ -549,7 +549,7 @@
 
         tsd = self.tsd()
         if isinstance(tsd, TimeSeriesDate):
-            varDate = str(tsd.dtg())
+            varDate = str(tsd.date())
             varDOY = tsd.doy()
             varSensor = tsd.sensor().name()
 
@@ -1087,8 +1087,8 @@
             m: QMenu = menu.addMenu('Copy...')
             m.setToolTipsVisible(True)
             action = m.addAction('Date')
-            action.triggered.connect(lambda: QApplication.clipboard().setText(str(tsd.dtg())))
-            action.setToolTip('Sends "{}" to the clipboard.'.format(str(tsd.dtg())))
+            action.triggered.connect(lambda: QApplication.clipboard().setText(str(tsd.date())))
+            action.setToolTip('Sends "{}" to the clipboard.'.format(str(tsd.date())))
 
             action = m.addAction('Sensor')
             action.triggered.connect(lambda: QApplication.clipboard().setText(tsd.sensor().name()))
@@ -1236,14 +1236,7 @@
                 tprop: QgsRasterLayerTemporalProperties = lyr2.temporalProperties()
                 tprop.setMode(QgsRasterLayerTemporalProperties.ModeFixedTemporalRange)
                 tprop.setIsActive(True)
-<<<<<<< HEAD
-                if isinstance(lyr.mTSS, TimeSeriesSource):
-                    dtg = lyr.mTSS.dtg().astype(object)
-                else:
-                    dtg = self.tsd().dtg().astype(object)
-=======
                 dtg = self.tsd().date().astype(object)
->>>>>>> 2176fcd9
                 dt1 = QDateTime(dtg, QTime(0, 0))
                 dt2 = QDateTime(dtg, QTime(23, 59, 59))
                 range = QgsDateTimeRange(dt1, dt2)
@@ -1443,7 +1436,7 @@
                                                     os.path.expanduser('~'))
         from eotimeseriesviewer.mapvisualization import MapView
         if isinstance(self.mTSD, TimeSeriesDate) and isinstance(self.mMapView, MapView):
-            path = filenameFromString('{}.{}'.format(self.mTSD.dtg(), self.mMapView.title()))
+            path = filenameFromString('{}.{}'.format(self.mTSD.date(), self.mMapView.title()))
         else:
             path = 'mapcanvas'
         path = os.path.join(lastDir, '{}.{}'.format(path, fileType.lower()))

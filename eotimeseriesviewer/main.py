# -*- coding: utf-8 -*-
"""
/***************************************************************************
                              EO Time Series Viewer
                              -------------------
        begin                : 2015-08-20
        git sha              : $Format:%H$
        copyright            : (C) 2017 by HU-Berlin
        email                : benjamin.jakimow@geo.hu-berlin.de
 ***************************************************************************/

/***************************************************************************
 *                                                                         *
 *   This program is free software; you can redistribute it and/or modify  *
 *   it under the terms of the GNU General Public License as published by  *
 *   the Free Software Foundation; either version 2 of the License, or     *
 *   (at your option) any later version.                                   *
 *                                                                         *
 ***************************************************************************/
"""
import json
import os
import pathlib
import re
import sys
import webbrowser
from pathlib import Path
from typing import Dict, List, Match, Optional, Pattern, Tuple, Union

import eotimeseriesviewer
import qgis.utils
from eotimeseriesviewer import debugLog, DIR_UI, DOCUMENTATION, LOG_MESSAGE_TAG, settings
from eotimeseriesviewer.docks import LabelDockWidget, SpectralLibraryDockWidget
from eotimeseriesviewer.mapcanvas import MapCanvas
from eotimeseriesviewer.mapvisualization import MapView, MapViewDock, MapWidget
import eotimeseriesviewer.labeling
from eotimeseriesviewer.timeseries.timeseries import TimeSeries, \
    TimeSeriesDate, TimeSeriesSource
from eotimeseriesviewer.vectorlayertools import EOTSVVectorLayerTools
from processing import AlgorithmDialog
from qgis.PyQt.QtCore import pyqtSignal, pyqtSlot, QDateTime, QFile, QObject, QRect, QSize, Qt, QTimer
from qgis.PyQt.QtGui import QCloseEvent, QIcon
from qgis.PyQt.QtWidgets import QAction, QApplication, QComboBox, QDialog, QDialogButtonBox, QDockWidget, QFileDialog, \
    QHBoxLayout, QLabel, QMainWindow, QMenu, QProgressBar, QProgressDialog, QSizePolicy, QToolBar, QToolButton, QWidget
from qgis.PyQt.QtXml import QDomCDATASection, QDomDocument, QDomElement
from qgis.core import edit, Qgis, QgsApplication, QgsCoordinateReferenceSystem, QgsCoordinateTransform, \
    QgsExpressionContext, QgsFeature, QgsField, QgsFields, QgsFillSymbol, QgsGeometry, QgsMapLayer, QgsMessageOutput, \
    QgsPointXY, QgsProcessingContext, QgsProcessingFeedback, QgsProcessingMultiStepFeedback, QgsProcessingUtils, \
    QgsProject, QgsProjectArchive, QgsProviderRegistry, QgsRasterLayer, QgsSingleSymbolRenderer, QgsTask, \
    QgsTaskManager, QgsVectorLayer, QgsWkbTypes, QgsZipUtils
from qgis.gui import QgisInterface, QgsDockWidget, QgsFileWidget, QgsMapCanvas, QgsMessageBar, QgsMessageViewer, \
    QgsStatusBar, QgsTaskManagerWidget
from eotimeseriesviewer.about import AboutDialogUI
from eotimeseriesviewer.dateparser import DateTimePrecision
from eotimeseriesviewer.forceinputs import FindFORCEProductsTask, FORCEProductImportDialog
from eotimeseriesviewer.maplayerproject import EOTimeSeriesViewerProject
from eotimeseriesviewer.qgispluginsupport.qps.cursorlocationvalue import CursorLocationInfoDock
from eotimeseriesviewer.qgispluginsupport.qps.layerproperties import showLayerPropertiesDialog
from eotimeseriesviewer.qgispluginsupport.qps.maptools import MapTools
from eotimeseriesviewer.qgispluginsupport.qps.qgisenums import QMETATYPE_INT, QMETATYPE_QDATE, QMETATYPE_QSTRING
from eotimeseriesviewer.qgispluginsupport.qps.speclib.core import create_profile_field, is_spectral_library, \
    profile_field_list
from eotimeseriesviewer.qgispluginsupport.qps.speclib.core.spectrallibrary import SpectralLibraryUtils
from eotimeseriesviewer.qgispluginsupport.qps.speclib.core.spectralprofile import encodeProfileValueDict
from eotimeseriesviewer.qgispluginsupport.qps.speclib.gui.spectrallibrarywidget import SpectralLibraryWidget
from eotimeseriesviewer.qgispluginsupport.qps.speclib.gui.spectralprofilesources import StandardLayerProfileSource
from eotimeseriesviewer.qgispluginsupport.qps.subdatasets import subLayers
from eotimeseriesviewer.qgispluginsupport.qps.utils import file_search, loadUi, SpatialExtent, SpatialPoint
from eotimeseriesviewer.sensors import has_sensor_id, SensorInstrument, SensorMockupDataProvider
from eotimeseriesviewer.settings.settings import EOTSVSettingsManager
from eotimeseriesviewer.settings.widget import EOTSVSettingsWidgetFactory
from eotimeseriesviewer.tasks import EOTSVTask
from eotimeseriesviewer.temporalprofile.temporalprofile import TemporalProfileUtils
from eotimeseriesviewer.temporalprofile.visualization import TemporalProfileDock
from eotimeseriesviewer.timeseries.widgets import TimeSeriesDock, TimeSeriesTreeView, TimeSeriesWidget
from eotimeseriesviewer.utils import fixMenuButtons

DEBUG = False

SPECTRA_PROFILE_FIELDS = QgsFields()
SPECTRA_PROFILE_FIELDS.append(create_profile_field('profiles'))
SPECTRA_PROFILE_FIELDS.append(QgsField('date', QMETATYPE_QDATE))
SPECTRA_PROFILE_FIELDS.append(QgsField('doy', QMETATYPE_INT))
SPECTRA_PROFILE_FIELDS.append(QgsField('sensor', QMETATYPE_QSTRING))


class EOTimeSeriesViewerUI(QMainWindow):
    sigAboutToBeClosed = pyqtSignal()

    def __init__(self, parent=None):
        """Constructor."""
        super(EOTimeSeriesViewerUI, self).__init__(parent)
        loadUi(DIR_UI / 'timeseriesviewer.ui', self)

        self.setCentralWidget(self.mMapWidget)

        self.addActions(self.findChildren(QAction))
        from eotimeseriesviewer import TITLE, icon, __version__

        self.mInitResized = False
        self.mMapToolActions = []
        self.setWindowTitle('{} ({})'.format(TITLE, __version__))
        self.setWindowIcon(icon())
        if sys.platform == 'darwin':
            self.menuBar().setNativeMenuBar(False)

        # set button default actions -> this will show the action icons as well
        # I don't know why this is not possible in the QDesigner when QToolButtons are
        # placed outside a toolbar

        area = Qt.LeftDockWidgetArea

        # self.dockRendering = addDockWidget(docks.RenderingDockUI(self))

        from eotimeseriesviewer.mapvisualization import MapViewDock
        self.dockMapViews: MapViewDock = self.addDockWidget(area, MapViewDock(self))
        # self.dockProcessingToolbox = self.addDockWidget(area, processing.gui.ProcessingToolbox.ProcessingToolbox())
        # self.tabifyDockWidget(self.dockMapViews, self.dockProcessingToolbox)
        self.dockMapViews.raise_()

        # self.tabifyDockWidget(self.dockMapViews, self.dockRendering)
        # self.tabifyDockWidget(self.dockSensors, self.dockCursorLocation)

        area = Qt.BottomDockWidgetArea
        # from timeseriesviewer.mapvisualization import MapViewDockUI
        # self.dockMapViews = addDockWidget(MapViewDockUI(self))

        self.dockTimeSeries: TimeSeriesDock = self.addDockWidget(area, TimeSeriesDock(self))

        tbar: QToolBar = self.dockTimeSeries.timeSeriesWidget().toolBar()
        tbar.addSeparator()
        tbar.addAction(self.actionAddTSD)
        tbar.addAction(self.actionRemoveTSD)
        tbar.addAction(self.actionLoadTS)
        tbar.addAction(self.actionSaveTS)
        tbar.addSeparator()
        tbar.addAction(self.actionClearTS)
        self.dockTimeSeries.timeSeriesWidget().sigTimeSeriesDatesSelected.connect(self.actionRemoveTSD.setEnabled)

        self.dockProfiles = self.addDockWidget(area, TemporalProfileDock(self))

        area = Qt.BottomDockWidgetArea
        # panel = SpectralLibraryPanel(self)

        # self.dockSpectralLibrary = self.addDockWidget(area, panel)

        # self.tabifyDockWidget(self.dockTimeSeries, self.dockSpectralLibrary)
        # self.tabifyDockWidget(self.dockTimeSeries, self.dockProfiles)
        # self.tabifyDockWidget(self.dockTimeSeries, self.dockLabeling)

        area = Qt.RightDockWidgetArea

        self.dockTaskManager = QgsDockWidget('Task Manager')
        self.dockTaskManager.setWidget(QgsTaskManagerWidget(QgsApplication.taskManager()))
        self.dockTaskManager.setAllowedAreas(Qt.LeftDockWidgetArea | Qt.RightDockWidgetArea)
        self.dockTaskManager = self.addDockWidget(area, self.dockTaskManager)

        from eotimeseriesviewer.systeminfo import SystemInfoDock
        from eotimeseriesviewer.sensorvisualization import SensorDockUI

        self.dockSystemInfo = self.addDockWidget(area, SystemInfoDock(self))
        self.dockSystemInfo.setVisible(False)

        self.dockSensors = self.addDockWidget(area, SensorDockUI(self))
        self.dockCursorLocation = self.addDockWidget(area, CursorLocationInfoDock(self))

        self.tabifyDockWidget(self.dockSensors, self.dockCursorLocation)
        self.tabifyDockWidget(self.dockSensors, self.dockSystemInfo)
        self.tabifyDockWidget(self.dockSensors, self.dockTaskManager)
        self.dockSensors.raise_()

        for dock in self.findChildren(QDockWidget):
            self.menuPanels.addAction(dock.toggleViewAction())

        self.dockTimeSeries.raise_()

    def addDockWidget(self, area: Qt.DockWidgetArea, dock: QDockWidget, **kwargs) -> QDockWidget:
        """
        shortcut to add a created dock and return it
        :param area:
        :param dock:
        :return:
        """
        dock.setParent(self)
        super().addDockWidget(area, dock)
        return dock

    def registerMapToolAction(self, a: QAction) -> QAction:
        """
        Registers this action as map tools action. If triggered, all other mapt tool actions with be set unchecked
        :param a: QAction
        :return: QAction
        """

        assert isinstance(a, QAction)
        if a not in self.mMapToolActions:
            self.mMapToolActions.append(a)
        a.setCheckable(True)
        a.toggled.connect(lambda b, action=a: self.onMapToolActionToggled(b, action))
        return a

    def onMapToolActionToggled(self, b: bool, action: QAction):
        """
        Reacts on toggling a map tool
        :param b:
        :param action:
        """
        assert isinstance(action, QAction)
        otherActions = [a for a in self.mMapToolActions if a != action]

        # enable / disable the other maptool actions
        if b is True:
            for a in otherActions:
                assert isinstance(a, QAction)
                a.setChecked(False)

        else:
            otherSelected = [a for a in otherActions if a.isChecked()]
            if len(otherSelected) == 0:
                action.setChecked(True)

        b = self.actionIdentify.isChecked()
        self.optionIdentifyCursorLocation.setEnabled(b)
        self.optionIdentifySpectralProfile.setEnabled(b)
        self.optionIdentifyTemporalProfile.setEnabled(b)
        self.optionMoveCenter.setEnabled(b)

    def closeEvent(self, a0: QCloseEvent, **kwargs):
        self.sigAboutToBeClosed.emit()

    """
    def resizeEvent(self, event:QResizeEvent):

        super(TimeSeriesViewerUI, self).resizeEvent(event)

        if False and not self.mInitResized:
            pass
        w = 0.5
        minH = int(self.size().height() * w)
        print(minH)
        #self.mCentralWidget.setMinimumHeight(minH)
        for d in self.findChildren(QDockWidget):
            w = d.widget()
            assert isinstance(d, QDockWidget)
            print((d.objectName(), d.minimumHeight(), d.sizePolicy().verticalPolicy()))
            d.setMinimumHeight(0)
            s = ""
        #self.mCentralWidget.setMinimumWidth(int(self.size().width() * w))
            #self.mInitResized = True
    """


LUT_MESSAGELOGLEVEL = {
    Qgis.Info: 'INFO',
    Qgis.Critical: 'INFO',
    Qgis.Warning: 'WARNING',
    Qgis.Success: 'SUCCESS',
}


def showMessage(message, title, level):
    v = QgsMessageViewer()
    v.setTitle(title)
    if message.startswith('<html>'):
        v.setMessage(message, QgsMessageOutput.MessageHtml)
    else:
        v.setMessage(message, QgsMessageOutput.MessageText)
    v.showMessage(True)


class TaskManagerStatusButton(QToolButton):

    def __init__(self, taskManager: QgsTaskManager, parent: QWidget = None):
        super().__init__(parent)

        self.mManager: QgsTaskManager = taskManager
        self.setAutoRaise(True)
        self.setSizePolicy(QSizePolicy.Preferred, QSizePolicy.Fixed)
        self.setLayout(QHBoxLayout())

        self.mInfoLabel = QLabel('', parent=self)
        # self.setStyleSheet('background-color:yellow')
        # self.mInfoLabel.setStyleSheet('background-color:#234521;')
        # self.mInfoLabel.setAlignment(Qt.AlignRight | Qt.AlignVCenter)

        self.mInfoLabel.setWordWrap(False)
        self.mProgressBar = QProgressBar(parent=self)
        self.mProgressBar.setMinimum(0)
        self.mProgressBar.setMaximum(100)
        self.mProgressBar.setMaximumWidth(100)
        self.mProgressBar.setMaximumHeight(18)
        self.layout().setContentsMargins(0, 0, 0, 0)
        self.layout().addWidget(self.mProgressBar)
        self.layout().addWidget(self.mInfoLabel)
        #        self.layout().setStretchFactor(self.mInfoLabel, 2)
        # self.layout().addItem(QSpacerItem(0, 0, QSizePolicy.Expanding, QSizePolicy.Minimum))
        # self.clicked.connect(self.toggleDisplay)
        """
        self.mFloatingWidget = QgsTaskManagerFloatingWidget( manager, parent ? parent->window() : nullptr );
        self.mFloatingWidget.setAnchorWidget( this );
        self.mFloatingWidget.setAnchorPoint( QgsFloatingWidget::BottomMiddle );
        self.mFloatingWidget.setAnchorWidgetPoint( QgsFloatingWidget::TopMiddle );
        self.mFloatingWidget.hide();
        """
        # self.hide()

        self.mManager.taskAdded.connect(self.onTaskAdded)
        # self.mManager.allTasksFinished.connect(self.allFinished)
        # self.mManager.finalTaskProgressChanged.connect(self.overallProgressChanged)
        # self.mManager.countActiveTasksChanged.connect(self.countActiveTasksChanged)

    def onTaskAdded(self, taskID):
        task = self.mManager.task(taskID)

        if isinstance(task, EOTSVTask):
            task.progressChanged.connect(self.updateTaskInfo)
            task.taskCompleted.connect(self.updateTaskInfo)
            task.taskTerminated.connect(self.updateTaskInfo)

    def sizeHint(self):
        m = self.fontMetrics()
        if hasattr(m, 'horizontalAdvance'):
            width = m.horizontalAdvance('X')
        else:
            width = m.width('X')
        width = int(width * 50 * Qgis.UI_SCALE_FACTOR)
        height = super().sizeHint().height() - 5
        return QSize(width, height)

    def activeTasks(self) -> List[QgsTask]:
        results = []
        for t in self.mManager.tasks():
            if isinstance(t, EOTSVTask):
                results.append(t)
                break
        return results

    def updateTaskInfo(self, *args):
        n = 0
        p = 0.0
        activeTasks = self.activeTasks()
        activeTasks = self.activeTasks()
        for t in activeTasks:
            n += 1
            p += t.progress()

        if n == 0:
            p = 0
            self.mInfoLabel.setText('')
        else:
            self.mInfoLabel.setText(activeTasks[-1].description())
            p = int(round(p / n))
        self.mProgressBar.setValue(p)
        self.setVisible(n > 0)


class EOTimeSeriesViewer(QgisInterface, QObject):
    sigCurrentDateChanged = pyqtSignal(TimeSeriesDate)
    sigCurrentLocationChanged = pyqtSignal([QgsCoordinateReferenceSystem, QgsPointXY],
                                           [QgsCoordinateReferenceSystem, QgsPointXY, QgsMapCanvas])

    sigCurrentSpectralProfilesChanged = pyqtSignal(list)
    sigCurrentTemporalProfilesChanged = pyqtSignal(list)
    currentLayerChanged = pyqtSignal(QgsMapLayer)

    _instance = None

    @staticmethod
    def instance() -> Optional['EOTimeSeriesViewer']:
        """
        Returns the TimeSeriesViewer instance
        :return:
        """
        return EOTimeSeriesViewer._instance

    def __init__(self):
        """
        Constructor of EOTimeSeriesViewer.
        """
        # QObject.__init__(self)
        QgisInterface.__init__(self)
        # QApplication.processEvents()

        assert EOTimeSeriesViewer.instance() is None, 'EOTimeSeriesViewer instance already exists.'
        EOTimeSeriesViewer._instance = self
        self.ui = EOTimeSeriesViewerUI()

        # create status bar
        self.ui.statusBar().setStyleSheet("QStatusBar::item {border: none;}")

        # Drop the font size in the status bar by a couple of points
        statusBarFont = self.ui.font()
        fontSize = statusBarFont.pointSize()
        if os.name == 'windows':
            fontSize = max(fontSize - 1, 8)  # bit less on windows, due to poor rendering of small point sizes
        else:
            fontSize = max(fontSize - 2, 6)
        statusBarFont.setPointSize(fontSize)

        self.mStatusBar = QgsStatusBar()
        self.mStatusBar.setParentStatusBar(self.ui.statusBar())
        self.mStatusBar.setFont(statusBarFont)

        self.ui.statusBar().setFont(statusBarFont)
        self.ui.statusBar().addPermanentWidget(self.mStatusBar, 1)

        self.mTaskManager = QgsApplication.taskManager()
        self.mTaskManagerButton = TaskManagerStatusButton(self.mTaskManager, parent=self.mStatusBar, )
        self.mTaskManagerButton.setFont(statusBarFont)
        self.mStatusBar.addPermanentWidget(self.mTaskManagerButton, 10, QgsStatusBar.AnchorLeft)
        self.mTaskManagerButton.clicked.connect(lambda *args: self.ui.dockTaskManager.raise_())
        self.mMapLayerStore: EOTimeSeriesViewerProject = self.mapWidget().mapLayerStore()

        mvd: MapViewDock = self.ui.dockMapViews
        tswidget: TimeSeriesWidget = self.ui.dockTimeSeries.timeSeriesWidget()
        mw: MapWidget = self.ui.mMapWidget

        assert isinstance(mvd, MapViewDock)
        assert isinstance(mw, MapWidget)
        assert isinstance(tswidget, TimeSeriesWidget)

        self.ui.sigAboutToBeClosed.connect(self.onClose)

        import qgis.utils
        assert isinstance(qgis.utils.iface, QgisInterface)
        QgsProject.instance().layersWillBeRemoved.connect(self.onLayersWillBeRemoved)
        QgsApplication.instance().messageLog().messageReceived.connect(self.logMessage)

        # self.mapLayerStore().addMapLayer(self.ui.dockSpectralLibrary.speclib())

        self.mPostDataLoadingArgs: dict = dict()

        self.mVectorLayerTools: EOTSVVectorLayerTools = EOTSVVectorLayerTools()
        self.mVectorLayerTools.sigMessage.connect(lambda msg, level: self.logMessage(msg, LOG_MESSAGE_TAG, level))
        self.mVectorLayerTools.sigPanRequest.connect(self.setSpatialCenter)
        self.mVectorLayerTools.sigZoomRequest.connect(self.setSpatialExtent)
        self.mVectorLayerTools.sigEditingStarted.connect(self.updateCurrentLayerActions)
        self.mVectorLayerTools.sigFocusVisibility.connect(self.focusTimeSeriesDateVisibility)
        self.mVectorLayerTools.sigFlashFeatureRequest.connect(self.flashFeatures)
        # Save reference to the QGIS interface

        # init empty time series
        self.mTimeSeries = TimeSeries()
        self.mTimeSeries.setDateTimePrecision(DateTimePrecision.Day)
        self.mSpatialMapExtentInitialized = False
        self.mTemporalProfileLayerInitialized = False
        self.mTimeSeries.sigTimeSeriesDatesAdded.connect(self.onTimeSeriesChanged)
        self.mTimeSeries.sigTimeSeriesDatesRemoved.connect(self.onTimeSeriesChanged)
        self.mTimeSeries.sigSensorAdded.connect(self.onSensorAdded)

        # self.mTimeSeries.sigMessage.connect(self.setM)

        tswidget.setTimeSeries(self.mTimeSeries)
        self.ui.dockSensors.setTimeSeries(self.mTimeSeries)
        self.ui.dockProfiles.setTimeSeries(self.mTimeSeries)
        self.ui.dockProfiles.setVectorLayerTools(self.mVectorLayerTools)
        mw.setTimeSeries(self.mTimeSeries)
        # mvd.setTimeSeries(self.mTimeSeries)
        mvd.setMapWidget(mw)

        self.profileDock: TemporalProfileDock = self.ui.dockProfiles
        self.profileDock.sigMoveToDate.connect(self.setCurrentDate)
        self.profileDock.setProject(self.mapLayerStore())

        # mw.sigSpatialExtentChanged.connect(self.timeSeries().setCurrentSpatialExtent)
        mw.sigVisibleDatesChanged.connect(self.timeSeries().setVisibleDates)
        mw.sigMapViewAdded.connect(self.onMapViewAdded)
        mw.sigCurrentLocationChanged[QgsCoordinateReferenceSystem, QgsPointXY].connect(
            lambda crs, pt, canvas=mw: self.setCurrentLocation(SpatialPoint(crs, pt),
                                                               mapCanvas=mw.currentMapCanvas()))
        mw.sigCurrentLayerChanged.connect(self.updateCurrentLayerActions)
        mw.sigCurrentDateChanged.connect(self.sigCurrentDateChanged)
        mw.sigCurrentDateChanged.connect(tswidget.setCurrentDate)

        self.ui.optionSyncMapCenter.toggled.connect(self.mapWidget().setSyncWithQGISMapCanvas)
        tb = self.ui.toolBarTimeControl
        assert isinstance(tb, QToolBar)
        tb.addAction(mw.actionFirstDate)
        tb.addAction(mw.actionBackwardFast)
        tb.addAction(mw.actionBackward)
        tb.addAction(mw.actionForward)
        tb.addAction(mw.actionForwardFast)
        tb.addAction(mw.actionLastDate)

        tstv: TimeSeriesTreeView = tswidget.timeSeriesTreeView()
        assert isinstance(tstv, TimeSeriesTreeView)
        tstv.sigMoveToDate.connect(self.setCurrentDate)
        tstv.sigMoveToSource.connect(self.setCurrentSource)
        tstv.sigMoveToExtent.connect(self.setSpatialExtent)
        tstv.sigSetMapCrs.connect(self.setCrs)
        self.mCurrentMapLocation = None
        self.mCurrentMapSpectraLoading = 'TOP'

        self.ui.actionLockMapPanelSize.toggled.connect(self.lockCentralWidgetSize)

        def initMapToolAction(action: QAction, key: MapTools):
            assert isinstance(action, QAction)
            assert isinstance(key, MapTools)

            action.triggered.connect(lambda: self.setMapTool(key))
            action.setProperty('eotsv/maptoolkey', key)
            self.ui.registerMapToolAction(action)

        initMapToolAction(self.ui.actionPan, MapTools.Pan)
        initMapToolAction(self.ui.actionZoomIn, MapTools.ZoomIn)
        initMapToolAction(self.ui.actionZoomOut, MapTools.ZoomOut)
        initMapToolAction(self.ui.actionZoomPixelScale, MapTools.ZoomPixelScale)
        initMapToolAction(self.ui.actionZoomFullExtent, MapTools.ZoomFull)
        initMapToolAction(self.ui.actionIdentify, MapTools.CursorLocation)

        initMapToolAction(self.ui.mActionSelectFeatures, MapTools.SelectFeature)
        assert isinstance(self.ui.mActionSelectFeatures, QAction)
        initMapToolAction(self.ui.mActionAddFeature, MapTools.AddFeature)

        self.ui.mActionZoomToLayer.triggered.connect(self.onZoomToLayer)
        self.ui.mActionOpenTable.triggered.connect(self.onOpenTable)

        self.ui.optionSelectFeaturesRectangle.triggered.connect(self.onSelectFeatureOptionTriggered)
        self.ui.optionSelectFeaturesPolygon.triggered.connect(self.onSelectFeatureOptionTriggered)
        self.ui.optionSelectFeaturesFreehand.triggered.connect(self.onSelectFeatureOptionTriggered)
        self.ui.optionSelectFeaturesRadius.triggered.connect(self.onSelectFeatureOptionTriggered)
        self.ui.mActionDeselectFeatures.triggered.connect(self.deselectFeatures)

        m = QMenu()
        m.addAction(self.ui.optionSelectFeaturesRectangle)
        m.addAction(self.ui.optionSelectFeaturesPolygon)
        m.addAction(self.ui.optionSelectFeaturesFreehand)
        m.addAction(self.ui.optionSelectFeaturesRadius)

        self.ui.mActionSelectFeatures.setMenu(m)

        def onEditingToggled(b: bool):
            l = self.currentLayer()
            if b:
                self.mVectorLayerTools.startEditing(l)
            else:
                self.mVectorLayerTools.stopEditing(l, True)

        self.ui.mActionToggleEditing.toggled.connect(onEditingToggled)

        # create edit toolbar
        tb = self.ui.toolBarVectorFeatures
        assert isinstance(tb, QToolBar)

        # set default map tool
        self.ui.actionPan.toggle()
        self.ui.dockCursorLocation.sigLocationRequest.connect(self.ui.actionIdentifyCursorLocationValues.trigger)
        # self.ui.dockCursorLocation.mLocationInfoModel.setNodeExpansion(CursorLocationInfoModel.ALWAYS_EXPAND)
        self.ui.actionAddMapView.triggered.connect(mw.createMapView)
        self.ui.actionAddTSD.triggered.connect(lambda: self.addTimeSeriesImages(None))
        self.ui.actionAddVectorData.triggered.connect(lambda: self.addVectorData())
        self.ui.actionCreateSpectralLibrary.triggered.connect(self.createSpectralLibrary)
        self.ui.actionAddSubDatasets.triggered.connect(self.openAddSubdatasetsDialog)
        self.ui.actionCreateTemporalProfileLayer.triggered.connect(self.createTemporalProfileLayer)
        self.ui.actionReadTemporalProfiles.triggered.connect(self.loadTemporalProfilesForPoints)

        # see https://sentinel.esa.int/web/sentinel/user-guides/sentinel-2-msi/data-formats/xsd
        self.ui.actionAddSentinel2.triggered.connect(
            lambda: self.openAddSubdatasetsDialog(
                title='Open Sentinel-2 Datasets', filter='MTD_MSIL*.xml'))

        self.ui.actionRemoveTSD.triggered.connect(
            lambda: self.mTimeSeries.removeTSDs(tswidget.selectedTimeSeriesDates()))
        self.ui.actionRefresh.triggered.connect(mw.refresh)
        self.ui.actionLoadTS.triggered.connect(self.loadTimeSeriesDefinition)
        self.ui.actionClearTS.triggered.connect(self.clearTimeSeries)
        self.ui.actionSaveTS.triggered.connect(self.saveTimeSeriesDefinition)
        self.ui.actionAddTSExample.triggered.connect(lambda: self.loadExampleTimeSeries(loadAsync=True))
        self.ui.actionLoadTimeSeriesStack.triggered.connect(self.loadTimeSeriesStack)
        self.ui.actionAddFORCEProducts.triggered.connect(self.loadFORCEProducts)
        # self.ui.actionShowCrosshair.toggled.connect(mw.setCrosshairVisibility)
        self.ui.actionExportMapsToImages.triggered.connect(lambda: self.exportMapsToImages())

        self.ui.mActionLayerProperties.triggered.connect(self.onShowLayerProperties)
        from qgis.utils import iface
        self.ui.actionLoadProject.triggered.connect(iface.actionOpenProject().trigger)
        self.ui.actionReloadProject.triggered.connect(self.reloadProject)
        self.ui.actionSaveProject.triggered.connect(iface.actionSaveProject().trigger)

        # self.profileDock.actionLoadProfileRequest.triggered.connect(self.activateIdentifyTemporalProfileMapTool)

        # connect buttons with actions
        self.ui.actionAbout.triggered.connect(lambda: AboutDialogUI(self.ui).exec_())

        self.ui.actionSettings.triggered.connect(self.showSettingsDialog)

        self.ui.actionShowOnlineHelp.triggered.connect(lambda: webbrowser.open(DOCUMENTATION))

        # self.processingToolbox().executeWithGui.connect(self.executeAlgorithm)

        # SLW: SpectralLibraryWidget = self.ui.dockSpectralLibrary.spectralLibraryWidget()
        # assert isinstance(SLW, SpectralLibraryWidget)
        # SLW.setVectorLayerTools(self.mVectorLayerTools)
        # add time-specific fields
        # sl = self.spectralLibrary()

        # self.mMapLayerStore.addMapLayer(sl)

        # temporalProfileLayer = self.profileDock.temporalProfileLayer()
        # assert isinstance(temporalProfileLayer, QgsVectorLayer)
        # temporalProfileLayer.setName('EOTS Temporal Profiles')
        # self.mapLayerStore().addMapLayer(temporalProfileLayer)

        eotimeseriesviewer.labeling.MAP_LAYER_STORES.append(self.mapLayerStore())
        eotimeseriesviewer.labeling.registerLabelShortcutEditorWidget()
        self.applySettings()

        self.initQGISConnection()

        for toolBar in self.ui.findChildren(QToolBar):
            fixMenuButtons(toolBar)

        self.ui.dockTimeSeries.setFloating(True)
        self.ui.dockTimeSeries.setFloating(False)

        QgsProject.instance().writeProject.connect(self.onWriteProject)
        QgsProject.instance().readProject.connect(self.onReadProject)

    def mapCanvas(self) -> Optional[MapCanvas]:
        """
        Returns the 1st shown map canvas
        :return:
        """
        for c in self.mapWidget().mapCanvases():
            return c
        return None

    def executeAlgorithm(self, alg_id):
        # processingPlugin = qgis.utils.plugins.get('processing', ProcessingPlugin(iface))

        # processingPlugin.executeAlgorithm(alg_id, parent, in_place=in_place, as_batch=as_batch)
        config = {}
        alg = QgsApplication.instance().processingRegistry().createAlgorithmById(alg_id, config)

        return None

        if alg is not None:
            ok, message = alg.canExecute()
            if not ok:
                dlg = MessageDialog()
                dlg.setTitle(self.tr('Error executing algorithm'))
                dlg.setMessage(
                    self.tr('<h3>This algorithm cannot '
                            'be run :-( </h3>\n{0}').format(message))
                dlg.exec()
                return

    def taskManager(self) -> QgsTaskManager:
        return self.mTaskManager

    def onClose(self):
        debugLog('Close EOTSV')

        EOTimeSeriesViewer._instance = None
        self.mapWidget().onClose()

    def applyAllVisualChanges(self):
        tm = QgsApplication.taskManager()
        while any(tm.activeTasks()):
            print('Wait for QgsTaskManager to finish all tasks...\r', flush=True)
            QgsApplication.processEvents()
        QApplication.processEvents()
        while self.mapWidget().mMapRefreshBlock:
            QApplication.processEvents()
        self.mapWidget().timedRefresh()
        while any(tm.activeTasks()):
            print('Wait for QgsTaskManager to finish all tasks...\r', flush=True)
            QgsApplication.processEvents()
        QApplication.processEvents()

    def asMap(self) -> dict:

        dockInfos = dict()
        for dock in self.ui.findChildren(QDockWidget):
            dock: QDockWidget
            n = dock.windowTitle()
            dockInfos[n] = {
                'floating': dock.isFloating(),
                'visible': dock.isVisibleTo(dock.parent()),
                'size': [dock.width(), dock.height()]
            }

        g: QRect = self.ui.geometry()
        mainWindow = {
            'geometry': [g.x(), g.y(), g.width(), g.height()],
            'docks': dockInfos,
        }

        d = {'MainWindow': mainWindow,
             'TimeSeries': self.timeSeries().asMap(),
             'MapWidget': self.mapWidget().asMap()}

        return d

    def fromMap(self, map_data: dict, feedback: QgsProcessingFeedback = QgsProcessingFeedback()):

        multistep = QgsProcessingMultiStepFeedback(2, feedback)
        multistep.setCurrentStep(1)

        self.timeSeries().fromMap(map_data.get('TimeSeries'), feedback=multistep)
        multistep.setCurrentStep(2)
        self.mapWidget().fromMap(map_data.get('MapWidget'), feedback=multistep)

        if mainWindow := map_data.get('MainWindow'):

            if dockInfos := mainWindow.get('docks'):
                dockInfos: Dict[str, dict]
                for dock in self.ui.findChildren(QDockWidget):
                    dock: QDockWidget
                    dockTitle = dock.windowTitle()
                    if dockInfo := dockInfos.get(dockTitle):

                        dock.setFloating(dockInfo.get('floating', dock.isFloating()))
                        dock.setVisible(dockInfo.get('visible', dock.isVisible()))
                        if bSize := dockInfo.get('size'):
                            dock.resize(*bSize)
                        # dock.set(dockInfo.get('isFloating', dock.isFloating()))

            if g := mainWindow.get('geometry'):
                self.ui.setGeometry(QRect(*g))
                QApplication.processEvents()
                assert self.ui.height() == g[-1]

    def asJson(self) -> str:
        return json.dumps(self.asMap(), ensure_ascii=False)

    def fromJson(self, jsonText: str, feedback: QgsProcessingFeedback = None):

        data = json.loads(jsonText)

        if isinstance(data, dict):
            self.fromMap(data, feedback=feedback)

    def onWriteProject(self, dom: QDomDocument):

        node: QDomElement = dom.createElement('EOTSV')
        root = dom.documentElement()
        cdata: QDomCDATASection = dom.createCDATASection(self.asJson())
        jsonNode = dom.createElement('jsonSettings')
        jsonNode.appendChild(cdata)
        node.appendChild(jsonNode)
        root.appendChild(node)

    def onReadProject(self, doc: QDomDocument) -> bool:
        """
        Reads images and visualization settings from a QgsProject QDomDocument
        :param doc: QDomDocument
        :return: bool
        """
        if not isinstance(doc, QDomDocument):
            return False

        sender = self.sender()

        root = doc.documentElement()
        node = root.firstChildElement('EOTSV')

        # if isinstance(sender, QgsProject):
        #    print(f'# READ_PROJECT: {id(sender)} {sender.fileName()}')
        #    print(f'# READ_PROJECT: {id(sender)} {sender.fileName()}')
        debugLog()
        if node.nodeName() == 'EOTSV':

            class MyProgress(QgsProcessingFeedback):

                textChanged = pyqtSignal(str)

                def __init__(self, *args, **kwds):
                    super().__init__(*args, **kwds)

                def setProgressText(self, text):
                    super().setProgressText(text)
                    self.textChanged.emit(text)

            dialog = self._createProgressDialog(title='Load Project')
            dialog.setMinimumDuration(1)
            dialog.setWindowModality(Qt.WindowModal)
            dialog.setRange(0, 100)
            dialog.setValue(0)
            feedback = MyProgress()

            def onProgress(v):
                dialog.setValue(int(v))

            feedback.progressChanged.connect(onProgress)
            feedback.textChanged.connect(dialog.setLabelText)
            dialog.canceled.connect(feedback.cancel)

            try:
                self.timeSeries().clear()

                mapviews = self.mapViews()

                for mv in mapviews:
                    self.mapWidget().removeMapView(mv)
                dialog.setValue(35)
                jsonText = node.firstChildElement('jsonSettings').text()
                self.fromJson(jsonText, feedback=feedback)
            except Exception as ex:
                if True:
                    raise ex
                print(ex, file=sys.stderr)

            dialog.setValue(100)
            dialog.close()

        return True

    def reloadProject(self, *args):

        proj: QgsProject = QgsProject.instance()
        path = proj.fileName()
        if os.path.isfile(path):
            archive = None
            if QgsZipUtils.isZipFile(path):
                archive = QgsProjectArchive()
                archive.unzip(path)
                path = archive.projectFile()

            file = QFile(path)

            doc = QDomDocument('qgis')
            doc.setContent(file)
            self.onReadProject(doc)

            if isinstance(archive, QgsProjectArchive):
                archive.clearProjectFile()

    def onLayersWillBeRemoved(self, layers):
        ids: List[str] = []
        for lyr in layers:
            if isinstance(lyr, QgsMapLayer):
                ids.append(lyr.id())
            elif isinstance(lyr, str):
                ids.append(lyr)

        to_remove = []
        for d in self.ui.findChildren(SpectralLibraryDockWidget):
            assert isinstance(d, SpectralLibraryDockWidget)
            if isinstance(d.speclib(), QgsVectorLayer) and d.speclib().id() in ids:
                to_remove.append(d)

        for d in self.ui.findChildren(LabelDockWidget):
            assert isinstance(d, LabelDockWidget)
            if isinstance(d.vectorLayer(), QgsVectorLayer) and d.vectorLayer().id() in ids:
                to_remove.append(d)

        for d in to_remove:
            self.ui.removeDockWidget(d)

    def onPostDataLoading(self):
        """
        Handles actions that can be applied on a filled time series only, i.e. after sigLoadingTaskFinished was called.
        """
        if 'mapDate' in self.mPostDataLoadingArgs.keys():
            mapDate = self.mPostDataLoadingArgs.pop('mapDate')
            tsd = self.timeSeries().tsd(mapDate, None)
            if isinstance(tsd, TimeSeriesDate):
                self.setCurrentDate(tsd)

        self.timeSeries().sigLoadingTaskFinished.disconnect(self.onPostDataLoading)

    def lockCentralWidgetSize(self, b: bool):
        """
        Locks or release the current central widget size
        :param b:
        """
        w = self.ui.centralWidget()

        size = w.size()
        if b:
            w.setSizePolicy(QSizePolicy(QSizePolicy.Fixed, QSizePolicy.Fixed))
            w.setMinimumSize(size)
        else:
            w.setSizePolicy(QSizePolicy(QSizePolicy.Preferred, QSizePolicy.Preferred))
            w.setMinimumSize(0, 0)

    def sensors(self) -> List[SensorInstrument]:
        """
        Returns the list of Sensors
        :return: [list-of-Sensors]
        """
        return self.mTimeSeries.sensors()

    def activateIdentifyTemporalProfileMapTool(self, *args):
        """
        Activates the collection of temporal profiles
        """
        self.ui.actionIdentify.trigger()
        self.ui.optionIdentifyTemporalProfile.setChecked(True)

    def activateIdentifySpectralProfileMapTool(self, *args):
        """
        Activates the collection of spectral profiles
        """
        self.ui.actionIdentify.trigger()
        self.ui.optionIdentifySpectralProfile.setChecked(True)

    def _createProgressDialog(self, title='Load Data') -> QProgressDialog:
        """
        Creates a QProgressDialog to load image data
        :return: QProgressDialog
        """
        progressDialog = QProgressDialog(self.ui)
        progressDialog.setWindowTitle(title)
        progressDialog.setMinimumDuration(500)
        progressDialog.setValue(0)
        progressDialog.setWindowFlags(progressDialog.windowFlags() & ~Qt.WindowContextHelpButtonHint)
        return progressDialog

    def deselectFeatures(self):
        """
        Removes all feature selections (across all map canvases)
        """
        for canvas in self.mapCanvases():
            assert isinstance(canvas, QgsMapCanvas)
            for vl in [l for l in canvas.layers() if isinstance(l, QgsVectorLayer)]:
                assert isinstance(vl, QgsVectorLayer)
                vl.removeSelection()

    def exportMapsToImages(self,
                           path: Union[None, str, Path] = None,
                           format: str = 'PNG'):
        """
        Exports the map canvases to local images.
        :param path: directory to save the images in
        :param format: raster format, e.g. 'PNG' or 'JPG'
        """
        import string

        if path is None:
            d = SaveAllMapsDialog()

            path = EOTSVSettingsManager.settings().dirScreenShots
            if isinstance(path, str):
                d.setDirectory(path)

            if d.exec() != QDialog.Accepted:
                s = ""
                return

            format = d.fileType().lower()
            path = d.directory()

        else:
            format = format.lower()

        path = Path(path)

        mapCanvases = self.mapCanvases()
        n = len(mapCanvases)
        progressDialog = self._createProgressDialog(title='Save Map Images...')
        progressDialog.setRange(0, n)

        valid_chars = "-_.() {}{}".format(string.ascii_letters, string.digits)

        for i, mapCanvas in enumerate(mapCanvases):
            if progressDialog.wasCanceled():
                return

            assert isinstance(mapCanvas, MapCanvas)
            mapCanvas.timedRefresh()
            tsd = mapCanvas.tsd()
            if not isinstance(tsd, TimeSeriesDate):
                continue
            mv = mapCanvas.mapView()
            assert isinstance(mv, MapView)
            mapCanvas.waitWhileRendering()
            imgPath = '{}.{}.{}'.format(tsd.dtg(), mv.title(), format)

            imgPath = ''.join(c for c in imgPath if c in valid_chars)
            imgPath = imgPath.replace(' ', '_')
            imgPath = os.path.join(path, imgPath)

            mapCanvas.saveAsImage(imgPath, None, format)
            progressDialog.setValue(i + 1)
            progressDialog.setLabelText('{}/{} maps saved'.format(i + 1, n))

            if progressDialog.wasCanceled():
                return

        settings = EOTSVSettingsManager.settings()
        if settings.dirScreenShots != path:
            settings.dirScreenShots = path
            EOTSVSettingsManager.saveSettings(settings)

    def onMapViewAdded(self, mapView: MapView):
        """

        :param mapView:
        :return:
        """
        # mapView.addLayer(self.profileDock.temporalProfileLayer())
        mapView.addSpectralProfileLayers()

        if len(self.mapViews()) == 1:
            mapView.setMapInfoExpression("@map_date + '\n' + @map_sensor")

    def spectralLibraryWidgets(self) -> List[SpectralLibraryWidget]:
        return [dw.spectralLibraryWidget() for dw in self.ui.findChildren(SpectralLibraryDockWidget)]

    def spectralLibraries(self) -> List[QgsVectorLayer]:
        """
        Returns the SpectraLibrary that are opened as the SpectralLibrary dock
        :return: SpectraLibrary
        """
        return [w.speclib() for w in self.spectralLibraryWidgets()]

    def openAddSubdatasetsDialog(self, *args,
                                 title: str = 'Open Subdatasets',
                                 filter: str = '*.*'):

        from .qgispluginsupport.qps.subdatasets import SubDatasetSelectionDialog

        d = SubDatasetSelectionDialog()
        d.setWindowTitle(title)
        d.setFileFilter(filter)
        d.exec_()
        if d.result() == QDialog.Accepted:
            files = d.selectedSubDatasets()
            if len(files) > 0:
                self.addTimeSeriesImages(files)

    def close(self):
        self._stopTasks()
        self.mapWidget().close()
        self.mapLayerStore().removeAllMapLayers()
        self.ui.close()
        EOTimeSeriesViewer._instance = None

    def _stopTasks(self):

        tm: QgsTaskManager = QgsApplication.taskManager()
        while (tm.count()) > 0:

            for task in tm.tasks():
                if isinstance(task, EOTSVTask):
                    task.cancel()
            QgsApplication.instance().processEvents()
        s = ""

    def actionCopyLayerStyle(self) -> QAction:
        return self.ui.mActionCopyLayerStyle

    def actionOpenTable(self) -> QAction:
        return self.ui.mActionOpenTable

    def actionZoomActualSize(self) -> QAction:
        return self.ui.actionZoomPixelScale

    def actionZoomFullExtent(self) -> QAction:
        return self.ui.actionZoomFullExtent

    def actionZoomToLayer(self) -> QAction:
        return self.ui.mActionZoomToLayer

    def actionZoomIn(self) -> QAction:
        return self.ui.actionZoomIn

    def actionZoomOut(self) -> QAction:
        return self.ui.actionZoomOut

    def actionPasteLayerStyle(self) -> QAction:
        return self.ui.mActionPasteLayerStyle

    def actionLayerProperties(self) -> QAction:
        return self.ui.mActionLayerProperties

    def actionToggleEditing(self) -> QAction:
        return self.ui.mActionToggleEditing

    def setCurrentLayer(self, layer: QgsMapLayer):
        self.mapWidget().setCurrentLayer(layer)
        self.updateCurrentLayerActions()

    def crs(self) -> QgsCoordinateReferenceSystem:
        return self.mapWidget().crs()

    def setCurrentSource(self, tss: TimeSeriesSource):
        """
        Moves the map view to a TimeSeriesSource
        """
        debugLog('EOTImeSeriesViewersetCurrentSource')
        tss = self.timeSeries().findSource(tss)
        if isinstance(tss, TimeSeriesSource):
            self.ui.mMapWidget.setCurrentDate(tss.timeSeriesDate())

            ext = tss.spatialExtent().toCrs(self.crs())
            # set to new extent, but do not change the EOTSV CRS
            if isinstance(ext, SpatialExtent):
                self.setSpatialExtent(ext)
            else:
                # we cannot transform the coordinate. Try to set the EOTSV center only
                center = tss.spatialExtent().spatialCenter().toCrs(self.crs())
                if isinstance(center, SpatialPoint):
                    self.setSpatialCenter(center)
                else:
                    # last resort: we need to change the EOTSV Projection
                    self.setSpatialExtent(tss.spatialExtent())

    def moveTo(self, date: QDateTime = None,
               geometry: Union[SpatialPoint, SpatialExtent] = None):

        # set geometry first, e.g. on zoom operations
        if isinstance(geometry, SpatialPoint):
            self.setSpatialCenter(geometry)
        elif isinstance(geometry, SpatialExtent):
            self.setSpatialExtent(geometry)
        elif geometry is not None:
            print('Unsupported moveTo action')

        # set temporal subset, i.e. current date
        if date:
            self.setCurrentDate(date)

    def setCurrentDate(self, tsd: TimeSeriesDate, show_if_hidden: bool = True):
        """
        Moves the viewport of the scroll window to a specific TimeSeriesDate
        :param show_if_hidden:
        :param tsd:  TimeSeriesDate or numpy.datetime64
        """
        tsd = self.timeSeries().findDate(tsd)
        if isinstance(tsd, TimeSeriesDate):
            if show_if_hidden:
                self.mTimeSeries.showTSDs([tsd], b=True)
            self.ui.mMapWidget.setCurrentDate(tsd)

    def mapCanvases(self) -> List[MapCanvas]:
        """
        Returns all MapCanvases of the spatial visualization
        :return: [list-of-MapCanvases]
        """
        return self.ui.mMapWidget.mapCanvases()

    def project(self) -> QgsProject:
        return self.mapWidget().mapLayerStore()

    def mapLayerStore(self) -> EOTimeSeriesViewerProject:
        """
        Returns the QgsMapLayerStore which is used to register QgsMapLayers
        :return: QgsMapLayerStore
        """
        return self.mapWidget().mapLayerStore()

    def onOpenTable(self):
        c = self.currentLayer()
        if isinstance(c, QgsVectorLayer):
            self.showAttributeTable(c)

    def onZoomToLayer(self):

        c = self.currentLayer()
        if isinstance(c, QgsMapLayer):
            self.setSpatialExtent(SpatialExtent.fromLayer(c))

    def onMoveToFeature(self, layer: QgsMapLayer, feature: QgsFeature):
        """
        Move the spatial center of map visualization to `feature`.
        :param layer: QgsMapLayer
        :param feature: QgsFeature
        """
        g = feature.geometry()
        if isinstance(g, QgsGeometry):
            c = g.centroid()
            x, y = c.asPoint()
            crs = layer.crs()
            center = SpatialPoint(crs, x, y)
            self.ui.mMapWidget.setSpatialCenter(center)
            self.ui.actionRefresh.trigger()

    def onSelectFeatureOptionTriggered(self):

        a = self.sender()
        m = self.ui.mActionSelectFeatures.menu()
        if isinstance(a, QAction) and isinstance(m, QMenu) and a in m.actions():
            for ca in m.actions():
                assert isinstance(ca, QAction)
                if ca == a:
                    self.ui.mActionSelectFeatures.setIcon(a.icon())
                    self.ui.mActionSelectFeatures.setToolTip(a.toolTip())
                ca.setChecked(ca == a)
        self.setMapTool(MapTools.SelectFeature)

    def onSelectFeatureTriggered(self):
        self.setMapTool(MapTools.SelectFeature)

    def initQGISConnection(self):
        """
        Initializes interactions between TimeSeriesViewer and the QGIS instances
        :return:
        """
        iface = qgis.utils.iface
        assert isinstance(iface, QgisInterface)

        self.ui.actionImportExtent.triggered.connect(
            lambda: self.setSpatialExtent(SpatialExtent.fromMapCanvas(iface.mapCanvas())))
        self.ui.actionImportCenter.triggered.connect(
            lambda: self.setSpatialCenter(SpatialPoint.fromMapCanvasCenter(iface.mapCanvas())))

        def setQGISCenter(*args):
            c = iface.mapCanvas()
            if isinstance(c, QgsMapCanvas):
                c.setCenter(self.spatialCenter().toCrs(c.mapSettings().destinationCrs()))
                c.refresh()

        def setQGISExtent(*args):
            c = iface.mapCanvas()
            if isinstance(c, QgsMapCanvas):
                c.setExtent(self.spatialExtent().toCrs(c.mapSettings().destinationCrs()))
                c.refresh()

        self.ui.actionExportExtent.triggered.connect(setQGISExtent)
        self.ui.actionExportCenter.triggered.connect(setQGISCenter)

        self.mapWidget().setCrs(iface.mapCanvas().mapSettings().destinationCrs())

    def onShowLayerProperties(self,
                              lyr: Optional[QgsMapLayer] = None,
                              canvas: Optional[QgsMapCanvas] = None):

        if not isinstance(lyr, QgsMapLayer):
            lyr = self.currentLayer()
            canvas = self.currentMapCanvas()

        # in any case, replace a mockup layer with a real layer instance
        # to let the properties dialog make image stats calculations on real images
        if (isinstance(lyr, QgsRasterLayer) and lyr.isValid()
                and lyr.dataProvider().name() == SensorMockupDataProvider.__name__):
            sid = lyr.source()

            newLyr = None
            for mv in self.mapViews():
                if lyr not in mv.sensorProxyLayers():
                    continue
                for sLyr in mv.sensorLayers(sid):
                    newLyr = sLyr
                    break
            if newLyr is None:
                # find
                for tsd in self.timeSeries():
                    if tsd.sensor().id() == sid:
                        for tss in tsd.sources():
                            newLyr = tss.asRasterLayer(True)
                            break
                    if newLyr:
                        break
            if newLyr:
                lyr = newLyr

        if isinstance(lyr, QgsMapLayer):
            if not isinstance(canvas, QgsMapCanvas) or lyr not in canvas.layers():
                canvas = QgsMapCanvas()
                canvas.setDestinationCrs(lyr.crs())
                canvas.setExtent(lyr.extent())
                canvas.setLayers([lyr])

            showLayerPropertiesDialog(lyr,
                                      canvas=canvas,
                                      messageBar=self.messageBar(),
                                      useQGISDialog=False, modal=True)

    def showSettingsDialog(self):
        from qgis.utils import iface
        d = iface.showOptionsDialog(currentPage=EOTSVSettingsWidgetFactory.defaultObjectName)
        if isinstance(d, QDialog):
            d.exec_()

    def applySettings(self):
        """
        Reads the EOTSVSettings object and applies its values to related widgets
        """

        # the default values
        settings = EOTSVSettingsManager.settings()
        self.mTimeSeries.setDateTimePrecision(settings.dateTimePrecision)
        self.mTimeSeries.setSensorMatching(settings.sensorMatching)

        sensorSpecs = settings.sensorSpecifications
        sensors = dict()
        for s in self.sensors():
            sensors[s.id()] = s

        for sid, specs in sensorSpecs.items():
            assert isinstance(sid, str)
            assert isinstance(specs, dict)
            sensor = sensors.get(sid)
            if isinstance(sensor, SensorInstrument):
                if 'name' in specs.keys():
                    sensor.setName(specs['name'])

        if settings.mapUpdateInterval > 0:
            self.ui.mMapWidget.mMapRefreshTimer.start(settings.mapUpdateInterval)

    # def processingToolbox(self) -> processing.gui.ProcessingToolbox.ProcessingToolbox:
    #    return self.ui.dockProcessingToolbox

    def setMapTool(self, mapToolKey, *args, **kwds):
        """
        Sets the active QgsMapTool for all canvases know to the EOTSV.
        :param mapToolKey: str, see MapTools documentation
        :param args:
        :param kwds:
        :return:
        """

        if mapToolKey == MapTools.SelectFeature:
            if self.ui.optionSelectFeaturesRectangle.isChecked():
                mapToolKey = MapTools.SelectFeature
            elif self.ui.optionSelectFeaturesPolygon.isChecked():
                mapToolKey = MapTools.SelectFeatureByPolygon
            elif self.ui.optionSelectFeaturesFreehand.isChecked():
                mapToolKey = MapTools.SelectFeatureByFreehand
            elif self.ui.optionSelectFeaturesRadius.isChecked():
                mapToolKey = MapTools.SelectFeatureByRadius
            self.ui.mActionSelectFeatures.setChecked(True)
        else:
            self.ui.mActionSelectFeatures.setChecked(False)

        self.ui.mMapWidget.setMapTool(mapToolKey, *args)

    def setMapsPerMapView(self, cols: int, rows: int):
        """
        Sets the number of map canvases that is shown per map view
        :type cols: int
        :type rows: int
        """
        self.mapWidget().setMapsPerMapView(cols, rows)

    def setMapSize(self, size: QSize):
        """
        Sets the MapCanvas size.
        :param size: QSize
        """
        self.mapWidget().setMapSize(size)

    def setCrs(self, crs: QgsCoordinateReferenceSystem):
        self.mapWidget().setCrs(crs)

    def setSpatialExtent(self, *args):
        """
        Sets the map canvas extent
        :param spatialExtent: SpatialExtent
        """
        debugLog()
        self.mapWidget().setSpatialExtent(*args)

    def setSpatialCenter(self, *args):
        """
        Sets the center of map canvases
        :param spatialPoint: SpatialPoint
        """
        self.mapWidget().setSpatialCenter(*args)

    def spatialExtent(self) -> SpatialExtent:
        """
        Returns the map extent
        :return: SpatialExtent
        """
        return self.mapWidget().spatialExtent()

    def spatialCenter(self) -> SpatialPoint:
        """
        Returns the map center
        :return: SpatialPoint
        """
        return self.mapWidget().spatialCenter()

    def setCurrentLocation(self, spatialPoint: SpatialPoint, mapCanvas: QgsMapCanvas = None):
        """
        Sets the current "last selected" location, for which different properties might get derived,
        like cursor location values and SpectraProfiles.
        :param spatialPoint: SpatialPoint
        :param mapCanvas: QgsMapCanvas (optional), the canvas on which the location got selected
        """
        assert isinstance(spatialPoint, SpatialPoint)

        bCLV = self.ui.optionIdentifyCursorLocation.isChecked()
        bSP = self.ui.optionIdentifySpectralProfile.isChecked()
        bTP = self.ui.optionIdentifyTemporalProfile.isChecked()
        bCenter = self.ui.optionMoveCenter.isChecked()

        self.mCurrentMapLocation = spatialPoint

        if isinstance(mapCanvas, QgsMapCanvas):
            self.sigCurrentLocationChanged[QgsCoordinateReferenceSystem, QgsPointXY, QgsMapCanvas].emit(
                self.mCurrentMapLocation.crs(), self.mCurrentMapLocation, mapCanvas)

            if bCLV:
                self.loadCursorLocationValueInfo(spatialPoint, mapCanvas)

            if bCenter:
                mapCanvas.setCenter(spatialPoint.toCrs(mapCanvas.mapSettings().destinationCrs()))

            if bSP:
                self.loadCurrentSpectralProfile(spatialPoint, mapCanvas)

        if bTP:
            self.loadCurrentTemporalProfile(spatialPoint)

        self.sigCurrentLocationChanged[QgsCoordinateReferenceSystem, QgsPointXY].emit(
            self.mCurrentMapLocation.crs(),
            self.mCurrentMapLocation)

    @pyqtSlot(SpatialPoint, QgsMapCanvas)
    def loadCursorLocationValueInfo(self, spatialPoint: SpatialPoint, mapCanvas: QgsMapCanvas):
        self.ui.dockCursorLocation.loadCursorLocation(spatialPoint, mapCanvas)

    @pyqtSlot(SpatialPoint, QgsMapCanvas)
    def loadCurrentSpectralProfile(self, spatialPoint: SpatialPoint, mapCanvas: QgsMapCanvas) \
            -> List[Tuple[Dict, QgsExpressionContext]]:
        """
        Loads SpectralProfiles from a location defined by `spatialPoint`
        :param spatialPoint: SpatialPoint
        :param mapCanvas: QgsMapCanvas
        """
        assert self.mCurrentMapSpectraLoading in ['TOP', 'ALL']
        assert isinstance(spatialPoint, SpatialPoint)
        from .mapcanvas import MapCanvas
        assert isinstance(mapCanvas, MapCanvas)
        tsd: TimeSeriesDate = mapCanvas.tsd()

        sensorLayers = [lyr for lyr in mapCanvas.layers() if has_sensor_id(lyr)]

        profilesAndContext = []

        for lyr in sensorLayers:

            source = StandardLayerProfileSource(lyr)
            results = source.collectProfiles(spatialPoint, kernel_size=QSize(1, 1), snap=False)

            if len(results) > 0:
                profilesAndContext.extend(results)

            if self.mCurrentMapSpectraLoading == 'TOP':
                break

        if len(profilesAndContext) > 0:
            self.setCurrentSpectralProfiles(profilesAndContext)

        return profilesAndContext

    def setCurrentSpectralProfiles(self, spectra: List[Tuple[Dict, QgsExpressionContext]]):

        widgets: List[SpectralLibraryWidget] = self.spectralLibraryWidgets()
        if len(widgets) == 0:
            self.createSpectralLibrary()
            widgets = self.spectralLibraryWidgets()

        style = EOTSVSettingsManager.settings().profileStyleCurrent

        for w in widgets:

            sl: QgsVectorLayer = w.speclib()

            pfields = profile_field_list(sl)
            if len(pfields) > 0:

                currentStyles = dict()
                new_features: List[QgsFeature] = []
                pfield: QgsField = pfields[0]
                fid = 0
                g: Optional[QgsGeometry] = None
                for (profileDict, context) in spectra:
                    fid += 1

                    feature = QgsFeature(sl.fields())
                    feature.setId(fid)

                    # set spectral profile values
                    dump = encodeProfileValueDict(profileDict, encoding=pfield)
                    feature.setAttribute(pfield.name(), dump)

                    if g is None and context.hasGeometry():
                        # use the geometry related to the origin of the 1. profile field as
                        # feature geometry
                        _g = QgsGeometry(context.geometry())
                        crs = context.variable('_source_crs')
                        if sl.crs().isValid() and isinstance(crs, QgsCoordinateReferenceSystem) and crs.isValid():
                            trans = QgsCoordinateTransform()
                            trans.setSourceCrs(crs)
                            trans.setDestinationCrs(sl.crs())
                            if _g.transform(trans) == Qgis.GeometryOperationResult.Success:
                                g = _g

                        del crs
                    if isinstance(g, QgsGeometry):
                        feature.setGeometry(QgsGeometry(g))

                    varnames = [n for n in sl.fields().names() if n in n in context.variableNames()]
                    for n in varnames:
                        vfield: QgsField = sl.fields()[n]

                        try:
                            newValue = vfield.convertCompatible(context.variable(n))
                            feature.setAttribute(n, newValue)
                        except ValueError as ex:
                            print(ex, file=sys.stderr)
                    new_features.append(feature)
                    currentStyles[(fid, pfield.name())] = style

                w.setCurrentProfiles(new_features, make_permanent=False, currentProfileStyles=currentStyles)

    @pyqtSlot(SpatialPoint)
    def loadCurrentTemporalProfile(self, spatialPoint: SpatialPoint):

        existing = self.profileDock.mVis.temporalProfileLayerFields()
        if len(existing) == 0:
            lyr = self.initTemporalProfileLayer()
            # self.profileDock.mVis.createVisualization()

        layer = fieldname = None
        for (lyr, fn) in self.profileDock.mVis.temporalProfileLayerFields():
            layer = lyr
            fieldname = fn
            break

        if isinstance(layer, QgsVectorLayer) and isinstance(fieldname, str):
            self.profileDock.loadTemporalProfile(spatialPoint, layer=layer, field=fieldname)
        else:
            self.logMessage('Cannot load temporal profile: target layer undefined', LOG_MESSAGE_TAG, Qgis.Warning)

    def initTemporalProfileLayer(self) -> Optional[QgsVectorLayer]:
        """
        Create a new temporal profile layer, just in case none exists.
        """
        has_tl_lyr = False
        for lid, lyr in self.mapLayerStore().mapLayers().items():
            if TemporalProfileUtils.isProfileLayer(lyr):
                has_tl_lyr = True
                self.mTemporalProfileLayerInitialized = True
                return lyr
        if not has_tl_lyr:
            lyr = self.createTemporalProfileLayer(skip_dialog=True)
            if isinstance(lyr, QgsVectorLayer):
                lyr.setName('Temporal Profiles')
                with edit(lyr):
                    lyr.addAttribute(QgsField('notes', QMETATYPE_QSTRING))
                # self.addMapLayers([lyr])
                self.mTemporalProfileLayerInitialized = True
                return lyr
        self.mTemporalProfileLayerInitialized = False

    def onShowProfile(self, spatialPoint, mapCanvas, mapToolKey):

        assert mapToolKey in MapTools.mapToolValues()

        if mapToolKey == MapTools.TemporalProfile:

            self.profileDock.loadTemporalProfile(spatialPoint)

        elif mapToolKey == MapTools.SpectralProfile:
            tsd = None
            from .mapcanvas import MapCanvas
            if isinstance(mapCanvas, MapCanvas):
                tsd = mapCanvas.tsd()

            if not hasattr(self, 'cntSpectralProfile'):
                self.cntSpectralProfile = 0

            profiles = [SpectralLibraryUtils.readProfileDict(lyr, spatialPoint)
                        for lyr in mapCanvas.layers() if isinstance(lyr, QgsRasterLayer)]

            # add metadata
            if isinstance(tsd, TimeSeriesDate):
                profiles2 = []
                sl = self.spectralLibrary()
                if is_spectral_library(sl):
                    for p in profiles:
                        self.cntSpectralProfile += 1
                        assert isinstance(p, QgsFeature)
                        p2 = p.copyFieldSubset(fields=sl.fields())
                        p2.setName('Profile {} {}'.format(self.cntSpectralProfile, tsd.mDTR))
                        p2.setAttribute('date', '{}'.format(tsd.mDTR))
                        p2.setAttribute('doy', int(tsd.mDOY))
                        p2.setAttribute('sensor', tsd.mSensor.name())
                        profiles2.append(p2)
                    self.ui.dockSpectralLibrary.SLW.setCurrentSpectralProfiles(profiles2)

        elif mapToolKey == MapTools.CursorLocation:

            self.ui.dockCursorLocation.loadCursorLocation(spatialPoint, mapCanvas)

        else:
            s = ""
        pass

    def messageBar(self) -> QgsMessageBar:
        """
        Returns the QgsMessageBar that is used to show messages in the TimeSeriesViewer UI.
        :return: QgsMessageBar
        """
        return self.ui.mMapWidget.messageBar()

    def loadTimeSeriesDefinition(self,
                                 files: Optional[List[Union[str, pathlib.Path]]] = None,
                                 n_max: int = None,
                                 runAsync=True):
        """
        Loads a time series definition file
        :param files:
        :param n_max:
        :return:
        """
        if isinstance(files, bool):
            files = None

        if isinstance(files, (str, pathlib.Path)):
            files = [files]

        if files is None:
            if is_spectral_library(self.path_time_series_definition, Path):
                defDir = self.path_time_series_definition.parent
            else:
                defDir = None

            filters = "CSV (*.csv *.txt);;" + \
                      "All files (*.*)"

            files, filter = QFileDialog.getOpenFileNames(caption='Load Time Series definition', directory=defDir,
                                                         filter=filters)

        if isinstance(files, list):
            # self.clearTimeSeries()
            for file in sorted(files):
                path = Path(file)
                if path.is_file():
                    EOTimeSeriesViewer.path_time_series_definition = path
                self.mTimeSeries.loadFromFile(file, n_max=n_max, runAsync=runAsync)

    def currentMapCanvas(self) -> MapCanvas:
        return self.mapWidget().currentMapCanvas()

    def currentLayer(self) -> QgsMapLayer:
        """
        Returns the current layer of the active (last clicked) map view
        :return: QgsMapLayer
        """
        return self.mapWidget().currentLayer()

    def createMapView(self, *args, **kwds) -> MapView:
        """
        Creates a new MapView.
        :return: MapView
        """
        return self.mapWidget().createMapView(*args, **kwds)

    def mapViews(self) -> List[MapView]:
        """
        Returns all MapViews
        :return: [list-of-MapViews]
        """
        return self.mapWidget().mapViews()

    def icon(self) -> QIcon:
        """
        Returns the EO Time Series Viewer icon
        :return: QIcon
        """
        import eotimeseriesviewer
        return eotimeseriesviewer.icon()

    def temporalProfileDock(self) -> TemporalProfileDock:
        return self.profileDock

    def temporalProfiles(self) -> list:
        """
        Returns collected temporal profiles
        :return: [list-of-TemporalProfiles]
        """
        return self.profileDock.temporalProfileLayer()[:]

    def logMessage(self, message: str, tag: str, level):
        """

        """
        if level == Qgis.Critical:
            duration = 200
        else:
            duration = 50
        if tag == LOG_MESSAGE_TAG and level in [Qgis.Critical, Qgis.Warning]:
            lines = message.splitlines()
            self.messageBar().pushMessage(tag, lines[0], message, level, duration)

    def onSensorAdded(self, sensor: SensorInstrument):
        sensor.sigNameChanged.connect(lambda *args, s=sensor: self.onSensorNameChanged(sensor))

        knownName = EOTSVSettingsManager.sensorName(sensor)
        if isinstance(knownName, str) and len(knownName) > 0:
            sensor.setName(knownName)
        else:
            self.onSensorNameChanged(sensor)  # save the sensor name to the settings

    def onSensorNameChanged(self, sensor: SensorInstrument):
        # save changed names to settings

        if sensor in self.sensors():
            EOTSVSettingsManager.saveSensorName(sensor)

    def onTimeSeriesChanged(self, *args):
        if not self.mSpatialMapExtentInitialized:
            if len(self.mTimeSeries) > 0:
                extent = self.timeSeries().maxSpatialExtent()
                if isinstance(extent, SpatialExtent):
                    debugLog('Extent changed')
                    self.mapWidget().setCrs(extent.crs())
                    self.mapWidget().setSpatialExtent(extent)
                    self.mSpatialMapExtentInitialized = True
                else:
                    self.mSpatialMapExtentInitialized = False
                    print('Failed to calculate max. spatial extent of TimeSeries with length {}'.format(
                        len(self.timeSeries())))
                lastDate = self.ui.mMapWidget.currentDate()
                if lastDate:
                    tsd = self.timeSeries().findDate(lastDate)
                else:
                    tsd = self.timeSeries()[0]
                self.setCurrentDate(tsd)

                if len(self.mapViews()) == 0:
                    self.createMapView()

        self.mSpatialMapExtentInitialized = len(self.mTimeSeries) > 0

    def mapWidget(self) -> MapWidget:
        """
        Returns the MapWidget that contains all map canvases.
        :return: MapWidget
        """
        return self.ui.mMapWidget

    path_time_series_definition: Optional[Path] = None

    def saveTimeSeriesDefinition(self):

        if isinstance(self.path_time_series_definition, Path):
            defFile = str(Path(self.path_time_series_definition))
        else:
            defFile = None

        filters = "CSV (*.csv *.txt);;" + \
                  "All files (*.*)"
        path, filter = QFileDialog.getSaveFileName(caption='Save Time Series definition', filter=filters,
                                                   directory=defFile)
        if path not in [None, '']:
            path = self.mTimeSeries.saveToFile(path)
            EOTimeSeriesViewer.path_time_series_definition = Path(path)

    def loadFORCEProducts(self, *args, force_cube=None, tile_ids: str = None):

        settings = EOTSVSettingsManager.settings()

        d = FORCEProductImportDialog(parent=self.ui)
        if force_cube is None:
            force_cube = settings.forceRootDir
        if force_cube:
            d.setRootFolder(force_cube)

        if force_product := settings.forceProduct:
            d.setProductType(force_product)

        if tile_ids:
            d.setTileIDs(str(tile_ids))

        if d.exec_() == QDialog.Accepted:
            settings = EOTSVSettingsManager.settings()

            settings.forceRootDir = Path(d.rootFolder())
            settings.forceProduct = d.productType()
            EOTSVSettingsManager.saveSettings(settings)

            search_results = d.files()
            if not isinstance(search_results, list):
                task = FindFORCEProductsTask(d.productType(), d.rootFolder(),
                                             tile_ids=d.tileIds(),
                                             dateMin=d.minDate(), dateMax=d.maxDate())

                def onCompleted(t: FindFORCEProductsTask):
                    files = t.files()
                    self.addTimeSeriesImages(files)
                    s = ""

                task.taskCompleted.connect(lambda *args, t=task: onCompleted(task))
                self.taskManager().addTask(task)
            else:
                self.addTimeSeriesImages(search_results)

    def loadTimeSeriesStack(self):

        from eotimeseriesviewer.stackedbandinput import StackedBandInputDialog

        d = StackedBandInputDialog(parent=self.ui)
        if d.exec_() == QDialog.Accepted:
            writtenFiles = d.saveImages()
            self.addTimeSeriesImages(writtenFiles)

    def loadExampleTimeSeries(self,
                              n: int = None,
                              loadAsync: bool = True,
                              filter_raster: Union[str, Pattern, Match] = re.compile(r'.*\.tif$'),
                              filter_vector: Union[str, Pattern, Match] = re.compile(r'.*\.(gpkg|shp)$')):
        """
        Loads an example time series
        :param filter_vector:
        :param filter_raster:
        :param loadAsync: object
        :param n: int, max. number of images to load. Useful for developer test-cases
        """

        import example.Images
        exampleDataDir = pathlib.Path(example.Images.__file__).parent
        rasterFiles = sorted(list(file_search(exampleDataDir, filter_raster, recursive=True)))
        vectorFiles = sorted(list(file_search(exampleDataDir.parent, filter_vector, recursive=True)))

        if isinstance(n, bool) or not isinstance(n, int):
            n = len(rasterFiles)

        # ensure valid inputs for n
        n = min(n, len(rasterFiles))
        n = max(1, n)

        self.addTimeSeriesImages(rasterFiles[0:n], loadAsync=loadAsync)

        if len(vectorFiles) > 0:

            # make polygons transparent

            added_vector_layers = self.addVectorData(vectorFiles)

            for lyr in added_vector_layers:
                if isinstance(lyr, QgsVectorLayer):
                    renderer = lyr.renderer()
                    if lyr.geometryType() == QgsWkbTypes.PolygonGeometry and isinstance(renderer,
                                                                                        QgsSingleSymbolRenderer):
                        renderer = renderer.clone()
                        symbol = renderer.symbol()
                        if isinstance(symbol, QgsFillSymbol):
                            symbol.setOpacity(0.25)
                        lyr.setRenderer(renderer)
                    s = ""
        if not loadAsync:
            self.mapWidget().timedRefresh()

    def timeSeries(self) -> TimeSeries:
        """
        Returns the TimeSeries instance.
        :return: TimeSeries
        """
        return self.mTimeSeries

    def unload(self):
        """Removes the plugin menu item and icon """
        self.iface.removeToolBarIcon(self.action)

    def flashFeatures(self, layer: QgsVectorLayer, featuresIDs: List[int]):

        for c in self.mapCanvases():
            c.flashFeatureIds(layer, featuresIDs)

    def focusTimeSeriesDateVisibility(self, *args, extent: SpatialExtent = None, date: TimeSeriesDate = None):
        """
        Adjusts the visibility of TimeSeriesDates to the presence of data in a spatial extent.
        :param args:
        :type args:
        :param extent:
        :type extent:
        :param date:
        :type date:
        :return:
        :rtype:
        """

        if extent is None:
            extent = self.mapWidget().spatialExtent()

        if date is None:
            date = self.mapWidget().currentDate()

        self.timeSeries().focusVisibility(extent, date_of_interest=date)

    def updateCurrentLayerActions(self, *args):
        """
        Enables/disables actions and buttons that relate to the current layer and its current state
        """

        layer = self.currentLayer()
        debugLog('updateCurrentLayerActions: {}'.format(str(layer)))
        isVector = isinstance(layer, QgsVectorLayer)
        hasSelectedFeatures = False
        for mv in self.mapViews():
            for l in mv.layers():
                if isinstance(l, QgsVectorLayer) and l.selectedFeatureCount() > 0:
                    hasSelectedFeatures = True
                    break

        self.ui.mActionDeselectFeatures.setEnabled(hasSelectedFeatures)
        self.ui.mActionSelectFeatures.setEnabled(isVector)

        self.ui.mActionToggleEditing.setEnabled(isVector)
        self.ui.mActionToggleEditing.setChecked(isVector and layer.isEditable())

        self.ui.mActionAddFeature.setEnabled(isVector and layer.isEditable())

        if isVector:
            if layer.geometryType() == QgsWkbTypes.PointGeometry:
                icon = QIcon(':/images/themes/default/mActionCapturePoint.svg')
            elif layer.geometryType() == QgsWkbTypes.LineGeometry:
                icon = QIcon(':/images/themes/default/mActionCaptureLine.svg')
            elif layer.geometryType() == QgsWkbTypes.PolygonGeometry:
                icon = QIcon(':/images/themes/default/mActionCapturePolygon.svg')
            else:
                icon = QIcon(':/images/themes/default/mActionCapturePolygon.svg')
            self.ui.mActionAddFeature.setIcon(icon)

        self.ui.mActionSaveEdits.setEnabled(isVector and layer.isEditable())

        if isinstance(layer, (QgsRasterLayer, QgsVectorLayer)):
            self.currentLayerChanged.emit(layer)

    def vectorLayerTools(self) -> EOTSVVectorLayerTools:
        return self.mVectorLayerTools

    def show(self):
        self.ui.show()

    def showAttributeTable(self, lyr: QgsVectorLayer, filterExpression: str = "") -> QgsDockWidget:
        assert isinstance(lyr, QgsVectorLayer)

        # 1. check if this layer is already opened as dock widget
        docks: List[QgsDockWidget] = self.ui.findChildren(QgsDockWidget)
        vectorLayerDocks: List[QgsDockWidget] = [d for d in docks if
                                                 isinstance(d, (LabelDockWidget, SpectralLibraryDockWidget))]

        for d in vectorLayerDocks:
            if isinstance(d, LabelDockWidget) and d.vectorLayer().id() == lyr.id() or \
                    isinstance(d, SpectralLibraryDockWidget) and d.speclib().id() == lyr.id():
                d.show()
                d.activateWindow()
                d.raise_()
                return d

        # 2. create dock widget

        if is_spectral_library(lyr):
            dock = SpectralLibraryDockWidget(speclib=lyr)
            dock.setObjectName(f'SpectralLibraryDockWidget{id(dock)}')
            dock.setVectorLayerTools(self.vectorLayerTools())
            dock.SLW.actionSelectProfilesFromMap.setVisible(True)
            dock.SLW.sigLoadFromMapRequest.connect(lambda *args: self.setMapTool(MapTools.SpectralProfile))
            # dock.SLW.actionSelectProfilesFromMap.triggered.connect(self.activateIdentifySpectralProfileMapTool)
        else:
            dock = LabelDockWidget(lyr)
            dock.mLabelWidget.sigMoveTo[QDateTime].connect(self.setCurrentDate)
            dock.mLabelWidget.sigMoveTo[QDateTime, object].connect(self.moveTo)
            dock.setObjectName(f'LabelDockWidget{id(dock)}')
            dock.setVectorLayerTools(self.vectorLayerTools())

        self.ui.addDockWidget(Qt.BottomDockWidgetArea, dock)
        self.ui.menuPanels.addAction(dock.toggleViewAction())
        self.ui.tabifyDockWidget(self.ui.dockProfiles, dock)
        dock.activateWindow()
        QTimer.singleShot(10, lambda d=dock: d.raise_())
        return dock

    def clearLayoutWidgets(self, L):
        if L is not None:
            while L.count():
                w = L.takeAt(0)
                if w.widget():
                    w.widget().deleteLater()
                # if w is not None:
                #    w.widget().deleteLater()
        QApplication.processEvents()

    def addMapLayers(self, layers: List[QgsMapLayer]) -> List[QgsMapLayer]:
        """
        Adds QgsMapLayers
        :param layers:
        :return:
        """
        if isinstance(layers, QgsMapLayer):
            layers = [layers]

        layers = [lyr for lyr in layers if not has_sensor_id(lyr)]
        if len(layers) > 0:
            self.mapLayerStore().addMapLayers(layers)
            for mapView in self.mapViews():
                assert isinstance(mapView, MapView)
                for lyr in layers:
                    mapView.addLayer(lyr)

                break  # add to first mapview only

        return layers

    def loadTemporalProfilesForPoints(self):

        from eotimeseriesviewer.processingalgorithms import ReadTemporalProfiles
        conf = {}
        alg = ReadTemporalProfiles()
        alg.initAlgorithm(conf)

        feedback = QgsProcessingFeedback()
        context = QgsProcessingContext()
        context.setFeedback(feedback)
        context.setProject(self.mapLayerStore())

        layer = None

        d = AlgorithmDialog(alg)
        d.context = context

        def onExecuted(success, results):
            nonlocal layer
            if success and alg.OUTPUT in results:
                layer = QgsProcessingUtils.mapLayerFromString(results[alg.OUTPUT], d.processingContext())
                s = ""
            d.close()

        d.algorithmFinished.connect(onExecuted)
        d.exec_()

    def createSpectralLibrary(self) -> SpectralLibraryWidget:
        """
        Create a spectral library
        """

        speclib: QgsVectorLayer = SpectralLibraryUtils.createSpectralLibrary()
        speclib.startEditing()
        for field in SPECTRA_PROFILE_FIELDS:
            speclib.addAttribute(field)
        assert speclib.commitChanges()
        # QgsProject.instance().addMapLayer(speclib)
        self.mapLayerStore().addMapLayer(speclib)
        self.showAttributeTable(speclib)
        self.addMapLayers(speclib)

    def createTemporalProfileLayer(self, skip_dialog: bool = False) -> Optional[QgsVectorLayer]:
        """
        Create a new temporal profile layer
        :return:
        """

        from eotimeseriesviewer.processingalgorithms import CreateEmptyTemporalProfileLayer

        alg = CreateEmptyTemporalProfileLayer()
        conf = {}
        alg.initAlgorithm(conf)

        feedback = QgsProcessingFeedback()
        context = QgsProcessingContext()
        context.setFeedback(feedback)
        context.setProject(self.mapLayerStore())

        layer = None

        if skip_dialog:
            param = {}
            results, success = alg.run(param, context, context.feedback())
            if success:
                layer = QgsProcessingUtils.mapLayerFromString(results[alg.OUTPUT], context)
                s = ""
        else:
            d = AlgorithmDialog(alg)
            d.context = context

            def onExecuted(success, results):
                nonlocal layer
                if success and alg.OUTPUT in results:
                    layer = QgsProcessingUtils.mapLayerFromString(results[alg.OUTPUT], d.processingContext())
                    s = ""
                d.close()

            d.algorithmFinished.connect(onExecuted)
            d.exec_()

        if isinstance(layer, QgsVectorLayer) and TemporalProfileUtils.isProfileLayer(layer):
            self.addMapLayers([layer])
            return layer
        return None

<<<<<<< HEAD
=======
    def createSpectralLibrary(self) -> SpectralLibraryWidget:
        """
        Create a spectral library
        """

        speclib: QgsVectorLayer = SpectralLibraryUtils.createSpectralLibrary()
        speclib.startEditing()
        for field in SPECTRA_PROFILE_FIELDS:
            speclib.addAttribute(field)
        assert speclib.commitChanges()
        # QgsProject.instance().addMapLayer(speclib)
        self.mapLayerStore().addMapLayer(speclib)
        w = self.showAttributeTable(speclib)
        self.addMapLayers(speclib)
        return w

>>>>>>> ae543085
    def addVectorData(self, files=None) -> List[QgsVectorLayer]:
        """
        Adds vector data
        :param files: vector layer sources
        :return: [list-of-QgsVectorLayers]
        """
        vectorLayers = []
        if files is None:
            settings = EOTSVSettingsManager.settings()
            if settings.dirVectorSources:
                defDir = str(settings.dirVectorSources)
            else:
                defDir = None
            filters = QgsProviderRegistry.instance().fileVectorFilters()
            files, filter = QFileDialog.getOpenFileNames(directory=defDir, filter=filters)

            if len(files) > 0 and os.path.exists(files[0]):
                dn = os.path.dirname(files[0])
                settings.dirVectorSources = Path(dn)

        if not isinstance(files, list):
            files = [files]
        if files:

            for f in files:
                vectorLayers.extend(subLayers(f))

            if len(vectorLayers) > 0:
                self.addMapLayers(vectorLayers)

        return vectorLayers

    def addTimeSeriesImages(self, image_sources: Optional[list], loadAsync: bool = True):
        """
        Adds images to the time series
        :param image_sources:
        """
        if image_sources is None:
            s = settings.settings()
            defDir = s.value('dir_datasources')

            filters = QgsProviderRegistry.instance().fileRasterFilters()

            image_sources, filter = QFileDialog.getOpenFileNames(
                directory=defDir,
                filter=filters,
                parent=self.ui,
                # options=QFileDialog.DontUseNativeDialog #none-native is too slow
            )

            if len(image_sources) > 0 and os.path.exists(image_sources[0]):
                dn = os.path.dirname(image_sources[0])
                s.setValue('dir_datasources', dn)

        if image_sources:
            self.mTimeSeries.addSources(image_sources, runAsync=loadAsync)

    def clearTimeSeries(self):

        self.mTimeSeries.beginResetModel()
        self.mTimeSeries.clear()
        self.mTimeSeries.endResetModel()


class SaveAllMapsDialog(QDialog):

    def __init__(self, parent=None):
        super(SaveAllMapsDialog, self).__init__(parent)
        loadUi(DIR_UI / 'saveallmapsdialog.ui', self)
        self.setWindowTitle('Save Maps')
        assert isinstance(self.fileWidget, QgsFileWidget)
        assert isinstance(self.cbFileType, QComboBox)

        self.fileWidget.setStorageMode(QgsFileWidget.GetDirectory)

        formats = [('Portable Network Graphics (*.png)', 'PNG'),
                   ('Joint Photographic Experts Group (*.jpg)', 'JPG'),
                   ('Windows Bitmap (*.bmp)', 'BMP'),
                   ('Portable Bitmap (*.pbm)', 'PBM'),
                   ('Portable Graymap (*.pgm)', 'PGM'),
                   ('Portable Pixmap (*.ppm)', 'PPM'),
                   ('X11 Bitmap (*.xbm)', 'XBM'),
                   ('X11 Pixmap (*.xpm)', 'XPM'),
                   ]

        for t in formats:
            self.cbFileType.addItem(t[0], userData=t[1])

        self.fileWidget.fileChanged.connect(self.validate)

        self.buttonBox.button(QDialogButtonBox.Save).clicked.connect(lambda: self.setResult(QDialog.Accepted))
        self.buttonBox.button(QDialogButtonBox.Cancel).clicked.connect(lambda: self.setResult(QDialog.Rejected))
        self.validate()

    def validate(self, *args):
        b = os.path.isdir(self.directory())
        self.buttonBox.button(QDialogButtonBox.Save).setEnabled(b)

    def setDirectory(self, path: str):
        assert os.path.isdir(path)
        self.fileWidget.setFilePath(path)

    def directory(self) -> str:
        """
        Returns the selected directory
        :return: str
        """
        return self.fileWidget.filePath()

    def fileType(self) -> str:
        """
        Returns the selected file type
        :return:
        """
        return self.cbFileType.currentData(Qt.UserRole)


def disconnect_signal(signal):
    while True:
        try:
            signal.disconnect()
        except TypeError:
            break<|MERGE_RESOLUTION|>--- conflicted
+++ resolved
@@ -2078,8 +2078,6 @@
             return layer
         return None
 
-<<<<<<< HEAD
-=======
     def createSpectralLibrary(self) -> SpectralLibraryWidget:
         """
         Create a spectral library
@@ -2096,7 +2094,6 @@
         self.addMapLayers(speclib)
         return w
 
->>>>>>> ae543085
     def addVectorData(self, files=None) -> List[QgsVectorLayer]:
         """
         Adds vector data

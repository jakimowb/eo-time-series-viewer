# -*- coding: utf-8 -*-
"""
/***************************************************************************
                              EO Time Series Viewer
                              -------------------
        begin                : 2015-08-20
        git sha              : $Format:%H$
        copyright            : (C) 2017 by HU-Berlin
        email                : benjamin.jakimow@geo.hu-berlin.de
 ***************************************************************************/

/***************************************************************************
 *                                                                         *
 *   This program is free software; you can redistribute it and/or modify  *
 *   it under the terms of the GNU General Public License as published by  *
 *   the Free Software Foundation; either version 2 of the License, or     *
 *   (at your option) any later version.                                   *
 *                                                                         *
 ***************************************************************************/
"""
import json
import logging
import os
import re
import sys
import webbrowser
from pathlib import Path
from typing import Dict, List, Match, Optional, Pattern, Tuple, Union

import eotimeseriesviewer
import eotimeseriesviewer.labeling
import qgis.utils
from eotimeseriesviewer import DIR_UI, DOCUMENTATION, LOG_MESSAGE_TAG
from eotimeseriesviewer.about import AboutDialogUI
from eotimeseriesviewer.dateparser import DateTimePrecision
from eotimeseriesviewer.docks import LabelDockWidget, SpectralLibraryDockWidget
from eotimeseriesviewer.forceinputs import FindFORCEProductsTask, FORCEProductImportDialog
from eotimeseriesviewer.mapcanvas import MapCanvas
from eotimeseriesviewer.mapvisualization import MapView, MapViewDock, MapWidget
from eotimeseriesviewer.processing.algorithmdialog import AlgorithmDialog
from eotimeseriesviewer.processing.processingalgorithms import CreateEmptyTemporalProfileLayer, EOTSVProcessingProvider, \
    ReadTemporalProfiles
from eotimeseriesviewer.qgispluginsupport.qps.cursorlocationvalue import CursorLocationInfoDock
from eotimeseriesviewer.qgispluginsupport.qps.layerproperties import showLayerPropertiesDialog, pasteStyleFromClipboard, \
    pasteStyleToClipboard
from eotimeseriesviewer.qgispluginsupport.qps.maptools import MapTools
from eotimeseriesviewer.qgispluginsupport.qps.qgisenums import QMETATYPE_INT, QMETATYPE_QDATE, QMETATYPE_QSTRING
from eotimeseriesviewer.qgispluginsupport.qps.speclib.core import create_profile_field, is_spectral_library, \
    profile_field_list
from eotimeseriesviewer.qgispluginsupport.qps.speclib.core.spectrallibrary import SpectralLibraryUtils
from eotimeseriesviewer.qgispluginsupport.qps.speclib.core.spectralprofile import encodeProfileValueDict
from eotimeseriesviewer.qgispluginsupport.qps.speclib.gui.spectrallibrarywidget import SpectralLibraryWidget
from eotimeseriesviewer.qgispluginsupport.qps.speclib.gui.spectralprofilesources import StandardLayerProfileSource
from eotimeseriesviewer.qgispluginsupport.qps.subdatasets import subLayers
from eotimeseriesviewer.qgispluginsupport.qps.utils import file_search, loadUi, SpatialExtent, SpatialPoint
from eotimeseriesviewer.sensors import has_sensor_id, SensorInstrument, SensorMockupDataProvider
from eotimeseriesviewer.settings.settings import EOTSVSettingsManager
from eotimeseriesviewer.settings.widget import EOTSVSettingsWidgetFactory
from eotimeseriesviewer.tasks import EOTSVTask
from eotimeseriesviewer.temporalprofile.temporalprofile import TemporalProfileUtils
from eotimeseriesviewer.temporalprofile.visualization import TemporalProfileDock
from eotimeseriesviewer.timeseries.timeseries import TimeSeries, \
    TimeSeriesDate, TimeSeriesSource
from eotimeseriesviewer.timeseries.widgets import TimeSeriesDock, TimeSeriesTreeView, TimeSeriesWidget
from eotimeseriesviewer.utils import fixMenuButtons
from eotimeseriesviewer.vectorlayertools import EOTSVVectorLayerTools
from qgis.PyQt.QtCore import pyqtSignal, pyqtSlot, QDateTime, QFile, QObject, QRect, QSize, Qt, QTimer
from qgis.PyQt.QtGui import QCloseEvent, QIcon
from qgis.PyQt.QtWidgets import QAction, QApplication, QComboBox, QDialog, QDialogButtonBox, QDockWidget, QFileDialog, \
    QHBoxLayout, QLabel, QMainWindow, QMenu, QProgressBar, QProgressDialog, QSizePolicy, QToolBar, QToolButton, QWidget
from qgis.PyQt.QtXml import QDomCDATASection, QDomDocument, QDomElement
from qgis.core import edit, Qgis, QgsApplication, QgsCoordinateReferenceSystem, QgsCoordinateTransform, \
    QgsExpressionContext, QgsFeature, QgsField, QgsFields, QgsFillSymbol, QgsGeometry, QgsMapLayer, QgsMessageOutput, \
    QgsPointXY, QgsProcessingContext, QgsProcessingFeedback, QgsProcessingMultiStepFeedback, QgsProcessingRegistry, \
    QgsProcessingUtils, QgsProject, QgsProjectArchive, QgsProviderRegistry, QgsRasterLayer, QgsSingleSymbolRenderer, \
    QgsTask, QgsTaskManager, QgsVectorLayer, QgsWkbTypes, QgsZipUtils
from qgis.gui import QgisInterface, QgsDockWidget, QgsFileWidget, QgsLayerTreeView, QgsMapCanvas, QgsMessageBar, \
    QgsMessageViewer, QgsStatusBar, QgsTaskManagerWidget

logger = logging.getLogger(__name__)

DEBUG = False

SPECTRA_PROFILE_FIELDS = QgsFields()
SPECTRA_PROFILE_FIELDS.append(create_profile_field('profiles'))
SPECTRA_PROFILE_FIELDS.append(QgsField('date', QMETATYPE_QDATE))
SPECTRA_PROFILE_FIELDS.append(QgsField('doy', QMETATYPE_INT))
SPECTRA_PROFILE_FIELDS.append(QgsField('sensor', QMETATYPE_QSTRING))


class EOTimeSeriesViewerUI(QMainWindow):
    sigAboutToBeClosed = pyqtSignal()

    def __init__(self, parent=None):
        """Constructor."""
        super(EOTimeSeriesViewerUI, self).__init__(parent)
        loadUi(DIR_UI / 'timeseriesviewer.ui', self)

        self.setCentralWidget(self.mMapWidget)

        self.addActions(self.findChildren(QAction))
        from eotimeseriesviewer import TITLE, icon, __version__

        self.mInitResized = False
        self.mMapToolActions = []
        self.setWindowTitle('{} ({})'.format(TITLE, __version__))
        self.setWindowIcon(icon())
        if sys.platform == 'darwin':
            self.menuBar().setNativeMenuBar(False)

        # set button default actions -> this will show the action icons as well
        # I don't know why this is not possible in the QDesigner when QToolButtons are
        # placed outside a toolbar

        area = Qt.LeftDockWidgetArea

        # self.dockRendering = addDockWidget(docks.RenderingDockUI(self))

        from eotimeseriesviewer.mapvisualization import MapViewDock
        self.dockMapViews: MapViewDock = self.addDockWidget(area, MapViewDock(self))
        # self.dockProcessingToolbox = self.addDockWidget(area, processing.gui.ProcessingToolbox.ProcessingToolbox())
        # self.tabifyDockWidget(self.dockMapViews, self.dockProcessingToolbox)
        self.dockMapViews.raise_()

        # self.tabifyDockWidget(self.dockMapViews, self.dockRendering)
        # self.tabifyDockWidget(self.dockSensors, self.dockCursorLocation)

        area = Qt.BottomDockWidgetArea
        # from timeseriesviewer.mapvisualization import MapViewDockUI
        # self.dockMapViews = addDockWidget(MapViewDockUI(self))

        self.dockTimeSeries: TimeSeriesDock = self.addDockWidget(area, TimeSeriesDock(self))

        tbar: QToolBar = self.dockTimeSeries.timeSeriesWidget().toolBar()
        tbar.addSeparator()
        tbar.addAction(self.actionAddTSD)
        tbar.addAction(self.actionRemoveTSD)
        tbar.addAction(self.actionLoadTS)
        tbar.addAction(self.actionSaveTS)
        tbar.addSeparator()
        tbar.addAction(self.actionClearTS)
        self.dockTimeSeries.timeSeriesWidget().sigTimeSeriesDatesSelected.connect(self.actionRemoveTSD.setEnabled)

        self.dockProfiles = self.addDockWidget(area, TemporalProfileDock(self))

        area = Qt.BottomDockWidgetArea
        # panel = SpectralLibraryPanel(self)

        # self.dockSpectralLibrary = self.addDockWidget(area, panel)

        # self.tabifyDockWidget(self.dockTimeSeries, self.dockSpectralLibrary)
        # self.tabifyDockWidget(self.dockTimeSeries, self.dockProfiles)
        # self.tabifyDockWidget(self.dockTimeSeries, self.dockLabeling)

        area = Qt.RightDockWidgetArea

        self.dockTaskManager = QgsDockWidget('Task Manager')
        self.dockTaskManager.setWidget(QgsTaskManagerWidget(QgsApplication.taskManager()))
        self.dockTaskManager.setAllowedAreas(Qt.LeftDockWidgetArea | Qt.RightDockWidgetArea)
        self.dockTaskManager = self.addDockWidget(area, self.dockTaskManager)

        from eotimeseriesviewer.systeminfo import SystemInfoDock
        from eotimeseriesviewer.sensorvisualization import SensorDockUI

        self.dockSystemInfo = self.addDockWidget(area, SystemInfoDock(self))
        self.dockSystemInfo.setVisible(False)

        self.dockSensors = self.addDockWidget(area, SensorDockUI(self))
        self.dockCursorLocation = self.addDockWidget(area, CursorLocationInfoDock(self))

        self.tabifyDockWidget(self.dockSensors, self.dockCursorLocation)
        self.tabifyDockWidget(self.dockSensors, self.dockSystemInfo)
        self.tabifyDockWidget(self.dockSensors, self.dockTaskManager)
        self.dockSensors.raise_()

        for dock in self.findChildren(QDockWidget):
            self.menuPanels.addAction(dock.toggleViewAction())

        self.dockTimeSeries.raise_()

    def addDockWidget(self, area: Qt.DockWidgetArea, dock: QDockWidget, **kwargs) -> QDockWidget:
        """
        shortcut to add a created dock and return it
        :param area:
        :param dock:
        :return:
        """
        dock.setParent(self)
        super().addDockWidget(area, dock)
        return dock

    def registerMapToolAction(self, a: QAction) -> QAction:
        """
        Registers this action as map tools action. If triggered, all other mapt tool actions with be set unchecked
        :param a: QAction
        :return: QAction
        """

        assert isinstance(a, QAction)
        if a not in self.mMapToolActions:
            self.mMapToolActions.append(a)
        a.setCheckable(True)
        a.toggled.connect(lambda b, action=a: self.onMapToolActionToggled(b, action))
        return a

    def onMapToolActionToggled(self, b: bool, action: QAction):
        """
        Reacts on toggling a map tool
        :param b:
        :param action:
        """
        assert isinstance(action, QAction)
        otherActions = [a for a in self.mMapToolActions if a != action]

        # enable / disable the other maptool actions
        if b is True:
            for a in otherActions:
                assert isinstance(a, QAction)
                a.setChecked(False)

        else:
            otherSelected = [a for a in otherActions if a.isChecked()]
            if len(otherSelected) == 0:
                action.setChecked(True)

        b = self.actionIdentify.isChecked()
        self.optionIdentifyCursorLocation.setEnabled(b)
        self.optionIdentifySpectralProfile.setEnabled(b)
        self.optionIdentifyTemporalProfile.setEnabled(b)
        self.optionMoveCenter.setEnabled(b)

    def closeEvent(self, a0: QCloseEvent):
        self.sigAboutToBeClosed.emit()
        super().closeEvent(a0)

    """
    def resizeEvent(self, event:QResizeEvent):

        super(TimeSeriesViewerUI, self).resizeEvent(event)

        if False and not self.mInitResized:
            pass
        w = 0.5
        minH = int(self.size().height() * w)
        print(minH)
        #self.mCentralWidget.setMinimumHeight(minH)
        for d in self.findChildren(QDockWidget):
            w = d.widget()
            assert isinstance(d, QDockWidget)
            print((d.objectName(), d.minimumHeight(), d.sizePolicy().verticalPolicy()))
            d.setMinimumHeight(0)
            s = ""
        #self.mCentralWidget.setMinimumWidth(int(self.size().width() * w))
            #self.mInitResized = True
    """


LUT_MESSAGELOGLEVEL = {
    Qgis.Info: 'INFO',
    Qgis.Critical: 'INFO',
    Qgis.Warning: 'WARNING',
    Qgis.Success: 'SUCCESS',
}


def showMessage(message, title, level):
    v = QgsMessageViewer()
    v.setTitle(title)
    if message.startswith('<html>'):
        v.setMessage(message, QgsMessageOutput.MessageHtml)
    else:
        v.setMessage(message, QgsMessageOutput.MessageText)
    v.showMessage(True)


class TaskManagerStatusButton(QToolButton):

    def __init__(self, taskManager: QgsTaskManager, parent: QWidget = None):
        super().__init__(parent)

        self.mManager: QgsTaskManager = taskManager
        self.setAutoRaise(True)
        self.setSizePolicy(QSizePolicy.Preferred, QSizePolicy.Fixed)
        self.setLayout(QHBoxLayout())

        self.mInfoLabel = QLabel('', parent=self)
        # self.setStyleSheet('background-color:yellow')
        # self.mInfoLabel.setStyleSheet('background-color:#234521;')
        # self.mInfoLabel.setAlignment(Qt.AlignRight | Qt.AlignVCenter)

        self.mInfoLabel.setWordWrap(False)
        self.mProgressBar = QProgressBar(parent=self)
        self.mProgressBar.setMinimum(0)
        self.mProgressBar.setMaximum(100)
        self.mProgressBar.setMaximumWidth(100)
        self.mProgressBar.setMaximumHeight(18)
        self.layout().setContentsMargins(0, 0, 0, 0)
        self.layout().addWidget(self.mProgressBar)
        self.layout().addWidget(self.mInfoLabel)
        #        self.layout().setStretchFactor(self.mInfoLabel, 2)
        # self.layout().addItem(QSpacerItem(0, 0, QSizePolicy.Expanding, QSizePolicy.Minimum))
        # self.clicked.connect(self.toggleDisplay)
        """
        self.mFloatingWidget = QgsTaskManagerFloatingWidget( manager, parent ? parent->window() : nullptr );
        self.mFloatingWidget.setAnchorWidget( this );
        self.mFloatingWidget.setAnchorPoint( QgsFloatingWidget::BottomMiddle );
        self.mFloatingWidget.setAnchorWidgetPoint( QgsFloatingWidget::TopMiddle );
        self.mFloatingWidget.hide();
        """
        # self.hide()

        self.mManager.taskAdded.connect(self.onTaskAdded)
        # self.mManager.allTasksFinished.connect(self.allFinished)
        # self.mManager.finalTaskProgressChanged.connect(self.overallProgressChanged)
        # self.mManager.countActiveTasksChanged.connect(self.countActiveTasksChanged)

    def onTaskAdded(self, taskID):
        task = self.mManager.task(taskID)

        if isinstance(task, EOTSVTask):
            task.progressChanged.connect(self.updateTaskInfo)
            task.taskCompleted.connect(self.updateTaskInfo)
            task.taskTerminated.connect(self.updateTaskInfo)

    def sizeHint(self):
        m = self.fontMetrics()
        if hasattr(m, 'horizontalAdvance'):
            width = m.horizontalAdvance('X')
        else:
            width = m.width('X')
        width = int(width * 50 * Qgis.UI_SCALE_FACTOR)
        height = super().sizeHint().height() - 5
        return QSize(width, height)

    def activeTasks(self) -> List[QgsTask]:
        results = []
        for t in self.mManager.tasks():
            if isinstance(t, EOTSVTask):
                results.append(t)
                break
        return results

    def updateTaskInfo(self, *args):
        n = 0
        p = 0.0
        activeTasks = self.activeTasks()
        activeTasks = self.activeTasks()
        for t in activeTasks:
            n += 1
            p += t.progress()

        if n == 0:
            p = 0
            self.mInfoLabel.setText('')
        else:
            self.mInfoLabel.setText(activeTasks[-1].description())
            p = int(round(p / n))
        self.mProgressBar.setValue(p)
        self.setVisible(n > 0)


class EOTimeSeriesViewer(QgisInterface, QObject):
    # sigCurrentDateChanged = pyqtSignal(TimeSeriesDate)
    sigCurrentLocationChanged = pyqtSignal([QgsCoordinateReferenceSystem, QgsPointXY],
                                           [QgsCoordinateReferenceSystem, QgsPointXY, QgsMapCanvas])

    sigCurrentSpectralProfilesChanged = pyqtSignal(list)
    sigCurrentTemporalProfilesChanged = pyqtSignal(list)
    currentLayerChanged = pyqtSignal(QgsMapLayer)

    _instance = None

    @staticmethod
    def instance() -> Optional['EOTimeSeriesViewer']:
        """
        Returns the TimeSeriesViewer instance
        :return:
        """
        return EOTimeSeriesViewer._instance

    def __init__(self):
        """
        Constructor of EOTimeSeriesViewer.
        """
        # QObject.__init__(self)
        QgisInterface.__init__(self)
        # QApplication.processEvents()

        assert EOTimeSeriesViewer.instance() is None, 'EOTimeSeriesViewer instance already exists.'
        EOTimeSeriesViewer._instance = self
        self.ui = EOTimeSeriesViewerUI()

        # create status bar
        self.ui.statusBar().setStyleSheet("QStatusBar::item {border: none;}")

        # Drop the font size in the status bar by a couple of points
        statusBarFont = self.ui.font()
        fontSize = statusBarFont.pointSize()
        if os.name == 'windows':
            fontSize = max(fontSize - 1, 8)  # bit less on windows, due to poor rendering of small point sizes
        else:
            fontSize = max(fontSize - 2, 6)
        statusBarFont.setPointSize(fontSize)

        self.mStatusBar = QgsStatusBar()
        self.mStatusBar.setParentStatusBar(self.ui.statusBar())
        self.mStatusBar.setFont(statusBarFont)

        self.ui.statusBar().setFont(statusBarFont)
        self.ui.statusBar().addPermanentWidget(self.mStatusBar, 1)

        self.mTaskManager = QgsApplication.taskManager()
        self.mTaskManagerButton = TaskManagerStatusButton(self.mTaskManager, parent=self.mStatusBar, )
        self.mTaskManagerButton.setFont(statusBarFont)
        self.mStatusBar.addPermanentWidget(self.mTaskManagerButton, 10, QgsStatusBar.AnchorLeft)
        self.mTaskManagerButton.clicked.connect(lambda *args: self.ui.dockTaskManager.raise_())
        # self.mMapLayerStore: EOTimeSeriesViewerProject = self.mapWidget().mapLayerStore()

        mvd: MapViewDock = self.ui.dockMapViews
        tswidget: TimeSeriesWidget = self.ui.dockTimeSeries.timeSeriesWidget()
        mw: MapWidget = self.ui.mMapWidget

        assert isinstance(mvd, MapViewDock)
        assert isinstance(mw, MapWidget)
        assert isinstance(tswidget, TimeSeriesWidget)

        self.ui.sigAboutToBeClosed.connect(self.beforeClose)

        import qgis.utils
        assert isinstance(qgis.utils.iface, QgisInterface)
        QgsProject.instance().layersWillBeRemoved.connect(self.onLayersWillBeRemoved)
        QgsApplication.instance().messageLog().messageReceived.connect(self.logMessage)

        # self.mapLayerStore().addMapLayer(self.ui.dockSpectralLibrary.speclib())

        self.mPostDataLoadingArgs: dict = dict()

        self.mVectorLayerTools: EOTSVVectorLayerTools = EOTSVVectorLayerTools()
        self.mVectorLayerTools.sigMessage.connect(lambda msg, level: self.logMessage(msg, LOG_MESSAGE_TAG, level))
        self.mVectorLayerTools.sigPanRequest.connect(self.setSpatialCenter)
        self.mVectorLayerTools.sigZoomRequest.connect(self.setSpatialExtent)
        self.mVectorLayerTools.sigEditingStarted.connect(self.updateCurrentLayerActions)
        self.mVectorLayerTools.sigFocusVisibility.connect(self.focusTimeSeriesDateVisibility)
        self.mVectorLayerTools.sigFlashFeatureRequest.connect(self.flashFeatures)
        # Save reference to the QGIS interface

        # init empty time series
        self.mTimeSeries = TimeSeries()
        self.mTimeSeries.setDateTimePrecision(DateTimePrecision.Day)
        self.mSpatialMapExtentInitialized = False
        self.mTemporalProfileLayerInitialized = False
        self.mTimeSeries.sigTimeSeriesDatesAdded.connect(self.onTimeSeriesChanged)
        self.mTimeSeries.sigTimeSeriesDatesRemoved.connect(self.onTimeSeriesChanged)
        self.mTimeSeries.sigSensorAdded.connect(self.onSensorAdded)

        tswidget.setTimeSeries(self.mTimeSeries)
        self.ui.dockSensors.setTimeSeries(self.mTimeSeries)

        mw.setTimeSeries(self.mTimeSeries)
        # mvd.setTimeSeries(self.mTimeSeries)
        mvd.setMapWidget(mw)

        self.profileDock: TemporalProfileDock = self.ui.dockProfiles
        self.profileDock.setTimeSeries(self.mTimeSeries)
        self.profileDock.setVectorLayerTools(self.mVectorLayerTools)
        self.profileDock.layerAttributeTableRequest.connect(self.showAttributeTables)

        def onSetCurrentDate(date, mode):
            self.setCurrentDate(date, mode)
            self.profileDock.setMapDateRange(*self.mapWidget().currentDateRange())

        self.profileDock.sigMoveToDate.connect(onSetCurrentDate)

        self.profileDock.setProject(self.project())

        mw.sigDateRangeChanged.connect(self.profileDock.setMapDateRange)

        # mw.sigSpatialExtentChanged.connect(self.timeSeries().setCurrentSpatialExtent)
        mw.sigVisibleDatesChanged.connect(self.timeSeries().setVisibleDates)
        mw.sigMapViewAdded.connect(self.onMapViewAdded)
        mw.sigCurrentLocationChanged[QgsCoordinateReferenceSystem, QgsPointXY].connect(
            lambda crs, pt, canvas=mw: self.setCurrentLocation(SpatialPoint(crs, pt),
                                                               mapCanvas=mw.currentMapCanvas()))
        mw.sigCurrentLayerChanged.connect(self.updateCurrentLayerActions)
        # mw.sigCurrentDateChanged.connect(self.sigCurrentDateChanged)
        mw.sigCurrentDateChanged.connect(tswidget.setCurrentDate)

        self.ui.optionSyncMapCenter.toggled.connect(self.mapWidget().setSyncWithQGISMapCanvas)
        tb = self.ui.toolBarTimeControl
        assert isinstance(tb, QToolBar)
        tb.addAction(mw.actionFirstDate)
        tb.addAction(mw.actionBackwardFast)
        tb.addAction(mw.actionBackward)
        tb.addAction(mw.actionForward)
        tb.addAction(mw.actionForwardFast)
        tb.addAction(mw.actionLastDate)

        tstv: TimeSeriesTreeView = tswidget.timeSeriesTreeView()
        assert isinstance(tstv, TimeSeriesTreeView)
        tstv.sigMoveToDate.connect(self.setCurrentDate)
        tstv.sigMoveToSource.connect(self.setCurrentSource)
        tstv.sigMoveToExtent.connect(self.setSpatialExtent)
        tstv.sigSetMapCrs.connect(self.setCrs)
        self.mCurrentMapLocation = None
        self.mCurrentMapSpectraLoading = 'TOP'

        self.ui.actionLockMapPanelSize.toggled.connect(self.lockCentralWidgetSize)

        def initMapToolAction(action: QAction, key: MapTools):
            assert isinstance(action, QAction)
            assert isinstance(key, MapTools)

            action.triggered.connect(lambda: self.setMapTool(key))
            action.setProperty('eotsv/maptoolkey', key)
            self.ui.registerMapToolAction(action)

        initMapToolAction(self.ui.actionPan, MapTools.Pan)
        initMapToolAction(self.ui.actionZoomIn, MapTools.ZoomIn)
        initMapToolAction(self.ui.actionZoomOut, MapTools.ZoomOut)
        initMapToolAction(self.ui.actionZoomPixelScale, MapTools.ZoomPixelScale)
        initMapToolAction(self.ui.actionZoomFullExtent, MapTools.ZoomFull)
        initMapToolAction(self.ui.actionIdentify, MapTools.CursorLocation)

        initMapToolAction(self.ui.mActionSelectFeatures, MapTools.SelectFeature)
        assert isinstance(self.ui.mActionSelectFeatures, QAction)
        initMapToolAction(self.ui.mActionAddFeature, MapTools.AddFeature)

        self.ui.mActionZoomToLayer.triggered.connect(self.onZoomToLayer)
        self.ui.mActionOpenTable.triggered.connect(self.onOpenTable)

        self.ui.optionSelectFeaturesRectangle.triggered.connect(self.onSelectFeatureOptionTriggered)
        self.ui.optionSelectFeaturesPolygon.triggered.connect(self.onSelectFeatureOptionTriggered)
        self.ui.optionSelectFeaturesFreehand.triggered.connect(self.onSelectFeatureOptionTriggered)
        self.ui.optionSelectFeaturesRadius.triggered.connect(self.onSelectFeatureOptionTriggered)
        self.ui.mActionDeselectFeatures.triggered.connect(self.deselectFeatures)

        self.ui.mActionPasteLayerStyle.triggered.connect(self.onPasteLayerStyle)
        self.ui.mActionCopyLayerStyle.triggered.connect(self.onCopyLayerStyle)

        m = QMenu()
        m.addAction(self.ui.optionSelectFeaturesRectangle)
        m.addAction(self.ui.optionSelectFeaturesPolygon)
        m.addAction(self.ui.optionSelectFeaturesFreehand)
        m.addAction(self.ui.optionSelectFeaturesRadius)

        self.ui.mActionSelectFeatures.setMenu(m)

        def onEditingToggled(b: bool):
            l = self.currentLayer()
            if b:
                self.mVectorLayerTools.startEditing(l)
            else:
                self.mVectorLayerTools.stopEditing(l, True)

        self.ui.mActionToggleEditing.toggled.connect(onEditingToggled)

        # create edit toolbar
        tb = self.ui.toolBarVectorFeatures
        assert isinstance(tb, QToolBar)

        # set default map tool
        self.ui.actionPan.toggle()
        self.ui.dockCursorLocation.sigLocationRequest.connect(self.ui.actionIdentifyCursorLocationValues.trigger)
        # self.ui.dockCursorLocation.mLocationInfoModel.setNodeExpansion(CursorLocationInfoModel.ALWAYS_EXPAND)
        self.ui.actionAddMapView.triggered.connect(mw.createMapView)
        self.ui.actionAddTSD.triggered.connect(lambda: self.addTimeSeriesImages(None))
        self.ui.actionAddVectorData.triggered.connect(lambda: self.addVectorData())
        self.ui.actionCreateSpectralLibrary.triggered.connect(self.createSpectralLibrary)
        self.ui.actionAddSubDatasets.triggered.connect(self.openAddSubdatasetsDialog)
        self.ui.actionCreateTemporalProfileLayer.triggered.connect(self.createTemporalProfileLayer)
        self.ui.actionReadTemporalProfiles.triggered.connect(self.loadTemporalProfilesForPoints)

        # see https://sentinel.esa.int/web/sentinel/user-guides/sentinel-2-msi/data-formats/xsd
        self.ui.actionAddSentinel2.triggered.connect(
            lambda: self.openAddSubdatasetsDialog(
                title='Open Sentinel-2 Datasets', filter='MTD_MSIL*.xml'))

        self.ui.actionRemoveTSD.triggered.connect(
            lambda: self.mTimeSeries.removeTSDs(tswidget.selectedTimeSeriesDates()))
        self.ui.actionRefresh.triggered.connect(mw.refresh)
        self.ui.actionLoadTS.triggered.connect(lambda *args: self.loadTimeSeriesDefinition())
        self.ui.actionClearTS.triggered.connect(self.clearTimeSeries)
        self.ui.actionSaveTS.triggered.connect(
            lambda *args: self.saveTimeSeriesDefinition())
        self.ui.actionAddTSExample.triggered.connect(lambda: self.loadExampleTimeSeries())
        self.ui.actionLoadTimeSeriesStack.triggered.connect(self.loadTimeSeriesStack)
        self.ui.actionAddFORCEProducts.triggered.connect(self.loadFORCEProducts)
        # self.ui.actionShowCrosshair.toggled.connect(mw.setCrosshairVisibility)
        self.ui.actionExportMapsToImages.triggered.connect(lambda: self.exportMapsToImages())

        self.ui.mActionLayerProperties.triggered.connect(self.onShowLayerProperties)
        from qgis.utils import iface
        self.ui.actionLoadProject.triggered.connect(iface.actionOpenProject().trigger)
        self.ui.actionReloadProject.triggered.connect(self.reloadProject)
        self.ui.actionSaveProject.triggered.connect(iface.actionSaveProject().trigger)

        # self.profileDock.actionLoadProfileRequest.triggered.connect(self.activateIdentifyTemporalProfileMapTool)

        # connect buttons with actions
        self.ui.actionAbout.triggered.connect(lambda: AboutDialogUI(self.ui).exec_())

        self.ui.actionSettings.triggered.connect(self.showSettingsDialog)

        self.ui.actionShowOnlineHelp.triggered.connect(lambda: webbrowser.open(DOCUMENTATION))

        # self.processingToolbox().executeWithGui.connect(self.executeAlgorithm)

        # SLW: SpectralLibraryWidget = self.ui.dockSpectralLibrary.spectralLibraryWidget()
        # assert isinstance(SLW, SpectralLibraryWidget)
        # SLW.setVectorLayerTools(self.mVectorLayerTools)
        # add time-specific fields
        # sl = self.spectralLibrary()

        # self.mMapLayerStore.addMapLayer(sl)

        # temporalProfileLayer = self.profileDock.temporalProfileLayer()
        # assert isinstance(temporalProfileLayer, QgsVectorLayer)
        # temporalProfileLayer.setName('EOTS Temporal Profiles')
        # self.mapLayerStore().addMapLayer(temporalProfileLayer)

        # eotimeseriesviewer.labeling.MAP_LAYER_STORES.append(self.mapLayerStore())
        eotimeseriesviewer.labeling.editorconfig.registerLabelShortcutEditorWidget()
        self.applySettings()

        self.initQGISConnection()

        for toolBar in self.ui.findChildren(QToolBar):
            fixMenuButtons(toolBar)

        self.ui.dockTimeSeries.setFloating(True)
        self.ui.dockTimeSeries.setFloating(False)

        QgsProject.instance().writeProject.connect(self.onWriteProject)
        QgsProject.instance().readProject.connect(self.onReadProject)

    def mapCanvas(self) -> Optional[MapCanvas]:
        """
        Returns the 1st shown map canvas
        :return:
        """
        for c in self.mapWidget().mapCanvases():
            return c
        return None

    def executeAlgorithm(self, alg_id):
        # processingPlugin = qgis.utils.plugins.get('processing', ProcessingPlugin(iface))

        # processingPlugin.executeAlgorithm(alg_id, parent, in_place=in_place, as_batch=as_batch)
        config = {}
        alg = QgsApplication.instance().processingRegistry().createAlgorithmById(alg_id, config)

        return None

    def taskManager(self) -> QgsTaskManager:
        return self.mTaskManager

    def onClose(self):
        logger.debug('Close EOTSV')

        EOTimeSeriesViewer._instance = None
        self.mapWidget().onClose()

    def applyAllVisualChanges(self):
        tm = QgsApplication.taskManager()
        logger.debug('Wait for QgsTaskManager to finish all tasks...\r')
        while any(tm.activeTasks()):
            QgsApplication.processEvents()
        QApplication.processEvents()
        while self.mapWidget().mMapRefreshBlock:
            QApplication.processEvents()
        self.mapWidget().timedRefresh()
        while any(tm.activeTasks()):
            QgsApplication.processEvents()
        QApplication.processEvents()

    def asMap(self) -> dict:

        dockInfos = dict()
        for dock in self.ui.findChildren(QDockWidget):
            dock: QDockWidget
            n = dock.windowTitle()
            dockInfos[n] = {
                'floating': dock.isFloating(),
                'visible': dock.isVisibleTo(dock.parent()),
                'size': [dock.width(), dock.height()]
            }

        g: QRect = self.ui.geometry()
        mainWindow = {
            'geometry': [g.x(), g.y(), g.width(), g.height()],
            'docks': dockInfos,
        }

        d = {'MainWindow': mainWindow,
             'TimeSeries': self.timeSeries().asMap(),
             'MapWidget': self.mapWidget().asMap()}

        return d

    def fromMap(self, map_data: dict, feedback: QgsProcessingFeedback = QgsProcessingFeedback()):

        multistep = QgsProcessingMultiStepFeedback(2, feedback)
        multistep.setCurrentStep(1)

        self.timeSeries().fromMap(map_data.get('TimeSeries'), feedback=multistep)
        multistep.setCurrentStep(2)
        self.mapWidget().fromMap(map_data.get('MapWidget'), feedback=multistep)

        if mainWindow := map_data.get('MainWindow'):

            if dockInfos := mainWindow.get('docks'):
                dockInfos: Dict[str, dict]
                for dock in self.ui.findChildren(QDockWidget):
                    dock: QDockWidget
                    dockTitle = dock.windowTitle()
                    if dockInfo := dockInfos.get(dockTitle):

                        dock.setFloating(dockInfo.get('floating', dock.isFloating()))
                        dock.setVisible(dockInfo.get('visible', dock.isVisible()))
                        if bSize := dockInfo.get('size'):
                            dock.resize(*bSize)
                        # dock.set(dockInfo.get('isFloating', dock.isFloating()))

            if g := mainWindow.get('geometry'):
                self.ui.setGeometry(QRect(*g))
                QApplication.processEvents()
                assert self.ui.height() == g[-1]

    def asJson(self) -> str:
        return json.dumps(self.asMap(), ensure_ascii=False)

    def fromJson(self, jsonText: str, feedback: QgsProcessingFeedback = None):

        data = json.loads(jsonText)

        if isinstance(data, dict):
            self.fromMap(data, feedback=feedback)

    def onWriteProject(self, dom: QDomDocument):

        node: QDomElement = dom.createElement('EOTSV')
        root = dom.documentElement()
        cdata: QDomCDATASection = dom.createCDATASection(self.asJson())
        jsonNode = dom.createElement('jsonSettings')
        jsonNode.appendChild(cdata)
        node.appendChild(jsonNode)
        root.appendChild(node)

    def onCopyLayerStyle(self, *args):
        lyr = self.currentLayer()
        if isinstance(lyr, QgsMapLayer):
            pasteStyleToClipboard(lyr)

    def onPasteLayerStyle(self, *args):
        lyr = self.currentLayer()
        if isinstance(lyr, QgsMapLayer):
            pasteStyleFromClipboard(lyr)
        s = ""

    def onCurrentDateChanged(self, date):
        tp_dock = self.temporalProfileDock()
        if isinstance(tp_dock, TemporalProfileDock):
            d0, d1 = self.mapWidget().currentDateRange()
            if isinstance(d0, QDateTime):
                tp_dock.setMapDateRange(d0, d1)

    def onReadProject(self, doc: QDomDocument) -> bool:
        """
        Reads images and visualization settings from a QgsProject QDomDocument
        :param doc: QDomDocument
        :return: bool
        """
        if not isinstance(doc, QDomDocument):
            return False

        sender = self.sender()

        root = doc.documentElement()
        node = root.firstChildElement('EOTSV')

        # if isinstance(sender, QgsProject):
        #    print(f'# READ_PROJECT: {id(sender)} {sender.fileName()}')
        #    print(f'# READ_PROJECT: {id(sender)} {sender.fileName()}')

        if node.nodeName() == 'EOTSV':

            class MyProgress(QgsProcessingFeedback):

                textChanged = pyqtSignal(str)

                def __init__(self, *args, **kwds):
                    super().__init__(*args, **kwds)

                def setProgressText(self, text):
                    super().setProgressText(text)
                    self.textChanged.emit(text)

            dialog = self._createProgressDialog(title='Load Project')
            dialog.setMinimumDuration(1)
            dialog.setWindowModality(Qt.WindowModal)
            dialog.setRange(0, 100)
            dialog.setValue(0)
            feedback = MyProgress()

            def onProgress(v):
                dialog.setValue(int(v))

            feedback.progressChanged.connect(onProgress)
            feedback.textChanged.connect(dialog.setLabelText)
            dialog.canceled.connect(feedback.cancel)

            try:
                self.timeSeries().clear()

                mapviews = self.mapViews()

                for mv in mapviews:
                    self.mapWidget().removeMapView(mv)
                dialog.setValue(35)
                jsonText = node.firstChildElement('jsonSettings').text()
                self.fromJson(jsonText, feedback=feedback)
            except Exception as ex:
                if True:
                    raise ex
                print(ex, file=sys.stderr)

            dialog.setValue(100)
            dialog.close()

        return True

    def reloadProject(self, *args):

        proj: QgsProject = QgsProject.instance()
        path = proj.fileName()
        if os.path.isfile(path):
            archive = None
            if QgsZipUtils.isZipFile(path):
                archive = QgsProjectArchive()
                archive.unzip(path)
                path = archive.projectFile()

            file = QFile(path)

            doc = QDomDocument('qgis')
            doc.setContent(file)
            self.onReadProject(doc)

            if isinstance(archive, QgsProjectArchive):
                archive.clearProjectFile()

    def onLayersWillBeRemoved(self, layers):
        ids: List[str] = []
        for lyr in layers:
            if isinstance(lyr, QgsMapLayer):
                ids.append(lyr.id())
            elif isinstance(lyr, str):
                ids.append(lyr)

        to_remove = []
        for d in self.ui.findChildren(SpectralLibraryDockWidget):
            assert isinstance(d, SpectralLibraryDockWidget)
            if isinstance(d.speclib(), QgsVectorLayer) and d.speclib().id() in ids:
                to_remove.append(d)

        for d in self.ui.findChildren(LabelDockWidget):
            assert isinstance(d, LabelDockWidget)
            if isinstance(d.vectorLayer(), QgsVectorLayer) and d.vectorLayer().id() in ids:
                to_remove.append(d)

        for d in to_remove:
            self.ui.removeDockWidget(d)

    def onPostDataLoading(self):
        """
        Handles actions that can be applied on a filled time series only, i.e. after sigLoadingTaskFinished was called.
        """
        if 'mapDate' in self.mPostDataLoadingArgs.keys():
            mapDate = self.mPostDataLoadingArgs.pop('mapDate')
            tsd = self.timeSeries().tsd(mapDate, None)
            if isinstance(tsd, TimeSeriesDate):
                self.setCurrentDate(tsd)

        self.timeSeries().sigLoadingTaskFinished.disconnect(self.onPostDataLoading)

    def lockCentralWidgetSize(self, b: bool):
        """
        Locks or release the current central widget size
        :param b:
        """
        w = self.ui.centralWidget()

        size = w.size()
        if b:
            w.setSizePolicy(QSizePolicy(QSizePolicy.Fixed, QSizePolicy.Fixed))
            w.setMinimumSize(size)
        else:
            w.setSizePolicy(QSizePolicy(QSizePolicy.Preferred, QSizePolicy.Preferred))
            w.setMinimumSize(0, 0)

    def sensors(self) -> List[SensorInstrument]:
        """
        Returns the list of Sensors
        :return: [list-of-Sensors]
        """
        return self.mTimeSeries.sensors()

    def activateIdentifyTemporalProfileMapTool(self, *args):
        """
        Activates the collection of temporal profiles
        """
        self.ui.actionIdentify.trigger()
        self.ui.optionIdentifyTemporalProfile.setChecked(True)

    def activateIdentifySpectralProfileMapTool(self, *args):
        """
        Activates the collection of spectral profiles
        """
        self.ui.actionIdentify.trigger()
        self.ui.optionIdentifySpectralProfile.setChecked(True)

    def _createProgressDialog(self, title='Load Data') -> QProgressDialog:
        """
        Creates a QProgressDialog to load image data
        :return: QProgressDialog
        """
        progressDialog = QProgressDialog(self.ui)
        progressDialog.setWindowTitle(title)
        progressDialog.setMinimumDuration(500)
        progressDialog.setValue(0)
        progressDialog.setWindowFlags(progressDialog.windowFlags() & ~Qt.WindowContextHelpButtonHint)
        return progressDialog

    def deselectFeatures(self):
        """
        Removes all feature selections (across all map canvases)
        """
        for canvas in self.mapCanvases():
            assert isinstance(canvas, QgsMapCanvas)
            for vl in [l for l in canvas.layers() if isinstance(l, QgsVectorLayer)]:
                assert isinstance(vl, QgsVectorLayer)
                vl.removeSelection()

    def exportMapsToImages(self,
                           path: Union[None, str, Path] = None,
                           format: str = 'PNG'):
        """
        Exports the map canvases to local images.
        :param path: directory to save the images in
        :param format: raster format, e.g. 'PNG' or 'JPG'
        """
        import string

        if path is None:
            d = SaveAllMapsDialog()

            path = EOTSVSettingsManager.settings().dirScreenShots
            if isinstance(path, str):
                d.setDirectory(path)

            if d.exec() != QDialog.Accepted:
                s = ""
                return

            format = d.fileType().lower()
            path = d.directory()

        else:
            format = format.lower()

        path = Path(path)

        mapCanvases = self.mapCanvases()
        n = len(mapCanvases)
        progressDialog = self._createProgressDialog(title='Save Map Images...')
        progressDialog.setRange(0, n)

        valid_chars = "-_.() {}{}".format(string.ascii_letters, string.digits)

        for i, mapCanvas in enumerate(mapCanvases):
            if progressDialog.wasCanceled():
                return

            assert isinstance(mapCanvas, MapCanvas)
            mapCanvas.timedRefresh()
            tsd = mapCanvas.tsd()
            if not isinstance(tsd, TimeSeriesDate):
                continue
            mv = mapCanvas.mapView()
            assert isinstance(mv, MapView)
            mapCanvas.waitWhileRendering()
            imgPath = '{}.{}.{}'.format(tsd.dtg(), mv.title(), format)

            imgPath = ''.join(c for c in imgPath if c in valid_chars)
            imgPath = imgPath.replace(' ', '_')
            imgPath = os.path.join(path, imgPath)

            mapCanvas.saveAsImage(imgPath, None, format)
            progressDialog.setValue(i + 1)
            progressDialog.setLabelText('{}/{} maps saved'.format(i + 1, n))

            if progressDialog.wasCanceled():
                return

        settings = EOTSVSettingsManager.settings()
        if settings.dirScreenShots != path:
            settings.dirScreenShots = path
            EOTSVSettingsManager.saveSettings(settings)

    def onMapViewAdded(self, mapView: MapView):
        """

        :param mapView:
        :return:
        """
        # mapView.addLayer(self.profileDock.temporalProfileLayer())
        mapView.addSpectralProfileLayers()

        if len(self.mapViews()) == 1:
            mapView.setMapInfoExpression("@map_date + '\n' + @map_sensor")

    def spectralLibraryWidgets(self) -> List[SpectralLibraryWidget]:
        return [dw.spectralLibraryWidget() for dw in self.ui.findChildren(SpectralLibraryDockWidget)]

    def spectralLibraries(self) -> List[QgsVectorLayer]:
        """
        Returns the SpectraLibrary that are opened as the SpectralLibrary dock
        :return: SpectraLibrary
        """
        return [w.speclib() for w in self.spectralLibraryWidgets()]

    def openAddSubdatasetsDialog(self, *args,
                                 title: str = 'Open Subdatasets',
                                 filter: str = '*.*'):

        from .qgispluginsupport.qps.subdatasets import SubDatasetSelectionDialog

        d = SubDatasetSelectionDialog()
        d.setWindowTitle(title)
        d.setFileFilter(filter)
        d.exec_()
        if d.result() == QDialog.Accepted:
            files = d.selectedSubDatasets()
            if len(files) > 0:
                self.addTimeSeriesImages(files)

    def beforeClose(self):
        self._stopTasks()
        self.mapWidget().close()
        self.project().removeAllMapLayers()
        EOTimeSeriesViewer._instance = None

    def close(self):
        self.beforeClose()
        self.ui.close()

    def _stopTasks(self):

        tm: QgsTaskManager = QgsApplication.taskManager()
        while (tm.count()) > 0:

            for task in tm.tasks():
                if isinstance(task, EOTSVTask):
                    task.cancel()
            QgsApplication.instance().processEvents()
        s = ""

    def browserModel(self):
        return None

    def mainWindow(self):
        return self.ui

    def activeLayer(self):
        return self.currentLayer()

    def setActiveLayer(self, layer: QgsMapLayer):
        self.setCurrentLayer(layer)

    def actionCopyLayerStyle(self) -> QAction:
        return self.ui.mActionCopyLayerStyle

    def actionOpenTable(self) -> QAction:
        return self.ui.mActionOpenTable

    def actionZoomActualSize(self) -> QAction:
        return self.ui.actionZoomPixelScale

    def actionZoomFullExtent(self) -> QAction:
        return self.ui.actionZoomFullExtent

    def actionZoomToLayer(self) -> QAction:
        return self.ui.mActionZoomToLayer

    def actionZoomIn(self) -> QAction:
        return self.ui.actionZoomIn

    def actionZoomOut(self) -> QAction:
        return self.ui.actionZoomOut

    def actionPasteLayerStyle(self) -> QAction:
        return self.ui.mActionPasteLayerStyle

    def actionLayerProperties(self) -> QAction:
        return self.ui.mActionLayerProperties

    def actionToggleEditing(self) -> QAction:
        return self.ui.mActionToggleEditing

    def setCurrentLayer(self, layer: QgsMapLayer):
        self.mapWidget().setCurrentLayer(layer)
        self.updateCurrentLayerActions()

    def crs(self) -> QgsCoordinateReferenceSystem:
        return self.mapWidget().crs()

    def setCurrentSource(self, tss: TimeSeriesSource):
        """
        Moves the map view to a TimeSeriesSource
        """
        tss = self.timeSeries().findSource(tss)
        if isinstance(tss, TimeSeriesSource):
            self.ui.mMapWidget.setCurrentDate(tss.timeSeriesDate())

            ext = tss.spatialExtent().toCrs(self.crs())
            # set to new extent, but do not change the EOTSV CRS
            if isinstance(ext, SpatialExtent):
                self.setSpatialExtent(ext)
            else:
                # we cannot transform the coordinate. Try to set the EOTSV center only
                center = tss.spatialExtent().spatialCenter().toCrs(self.crs())
                if isinstance(center, SpatialPoint):
                    self.setSpatialCenter(center)
                else:
                    # last resort: we need to change the EOTSV Projection
                    self.setSpatialExtent(tss.spatialExtent())

    def moveTo(self, date: QDateTime = None,
               geometry: Union[SpatialPoint, SpatialExtent] = None):

        # set geometry first, e.g. on zoom operations
        if isinstance(geometry, SpatialPoint):
            self.setSpatialCenter(geometry)
        elif isinstance(geometry, SpatialExtent):
            self.setSpatialExtent(geometry)
        elif geometry is not None:
            print('Unsupported moveTo action')

        # set temporal subset, i.e. current date
        if date:
            self.setCurrentDate(date)

    def setCurrentDate(self, tsd: TimeSeriesDate, mode: str = 'center', show_if_hidden: bool = True):
        """
        Moves the viewport of the scroll window to a specific TimeSeriesDate
        :param show_if_hidden:
        :param tsd:  TimeSeriesDate or numpy.datetime64
        """
        tsd = self.timeSeries().findDate(tsd)
        if isinstance(tsd, TimeSeriesDate):
            if show_if_hidden:
                self.mTimeSeries.showTSDs([tsd], b=True)
            self.ui.mMapWidget.setCurrentDate(tsd, mode)

    def mapCanvases(self) -> List[MapCanvas]:
        """
        Returns all MapCanvases of the spatial visualization
        :return: [list-of-MapCanvases]
        """
        return self.ui.mMapWidget.mapCanvases()

    def project(self) -> QgsProject:
        """
        Returns the EOTSV project, which is used to store internal layers.
        """
        return self.mapWidget().project()

    def onOpenTable(self):
        c = self.currentLayer()
        if isinstance(c, QgsVectorLayer):
            self.showAttributeTable(c)

    def onZoomToLayer(self):

        c = self.currentLayer()
        if isinstance(c, QgsMapLayer):
            self.setSpatialExtent(SpatialExtent.fromLayer(c))

    def onMoveToFeature(self, layer: QgsMapLayer, feature: QgsFeature):
        """
        Move the spatial center of map visualization to `feature`.
        :param layer: QgsMapLayer
        :param feature: QgsFeature
        """
        g = feature.geometry()
        if isinstance(g, QgsGeometry):
            c = g.centroid()
            x, y = c.asPoint()
            crs = layer.crs()
            center = SpatialPoint(crs, x, y)
            self.ui.mMapWidget.setSpatialCenter(center)
            self.ui.actionRefresh.trigger()

    def onSelectFeatureOptionTriggered(self):

        a = self.sender()
        m = self.ui.mActionSelectFeatures.menu()
        if isinstance(a, QAction) and isinstance(m, QMenu) and a in m.actions():
            for ca in m.actions():
                assert isinstance(ca, QAction)
                if ca == a:
                    self.ui.mActionSelectFeatures.setIcon(a.icon())
                    self.ui.mActionSelectFeatures.setToolTip(a.toolTip())
                ca.setChecked(ca == a)
        self.setMapTool(MapTools.SelectFeature)

    def onSelectFeatureTriggered(self):
        self.setMapTool(MapTools.SelectFeature)

    def initQGISConnection(self):
        """
        Initializes interactions between TimeSeriesViewer and the QGIS instances
        :return:
        """
        iface = qgis.utils.iface
        assert isinstance(iface, QgisInterface)

        self.ui.actionImportExtent.triggered.connect(
            lambda: self.setSpatialExtent(SpatialExtent.fromMapCanvas(iface.mapCanvas())))
        self.ui.actionImportCenter.triggered.connect(
            lambda: self.setSpatialCenter(SpatialPoint.fromMapCanvasCenter(iface.mapCanvas())))

        def setQGISCenter(*args):
            c = iface.mapCanvas()
            if isinstance(c, QgsMapCanvas):
                c.setCenter(self.spatialCenter().toCrs(c.mapSettings().destinationCrs()))
                c.refresh()

        def setQGISExtent(*args):
            c = iface.mapCanvas()
            if isinstance(c, QgsMapCanvas):
                c.setExtent(self.spatialExtent().toCrs(c.mapSettings().destinationCrs()))
                c.refresh()

        self.ui.actionExportExtent.triggered.connect(setQGISExtent)
        self.ui.actionExportCenter.triggered.connect(setQGISCenter)

        self.mapWidget().setCrs(iface.mapCanvas().mapSettings().destinationCrs())

    def onShowLayerProperties(self,
                              lyr: Optional[QgsMapLayer] = None,
                              canvas: Optional[QgsMapCanvas] = None):

        if not isinstance(lyr, QgsMapLayer):
            lyr = self.currentLayer()
            canvas = self.currentMapCanvas()

        # in any case, replace a mockup layer with a real layer instance
        # to let the properties dialog make image stats calculations on real images
        if (isinstance(lyr, QgsRasterLayer) and lyr.isValid()
                and lyr.dataProvider().name() == SensorMockupDataProvider.__name__):
            sid = lyr.source()

            newLyr = None
            for mv in self.mapViews():
                if lyr not in mv.sensorProxyLayers():
                    continue
                for sLyr in mv.sensorLayers(sid):
                    newLyr = sLyr
                    break
            if newLyr is None:
                # find
                for tsd in self.timeSeries():
                    if tsd.sensor().id() == sid:
                        for tss in tsd.sources():
                            newLyr = tss.asRasterLayer(True)
                            break
                    if newLyr:
                        break
            if newLyr:
                lyr = newLyr

        if isinstance(lyr, QgsMapLayer):
            if not isinstance(canvas, QgsMapCanvas) or lyr not in canvas.layers():
                canvas = QgsMapCanvas()
                canvas.setDestinationCrs(lyr.crs())
                canvas.setExtent(lyr.extent())
                canvas.setLayers([lyr])

            showLayerPropertiesDialog(lyr,
                                      canvas=canvas,
                                      messageBar=self.messageBar(),
                                      useQGISDialog=False, modal=True)

    def showSettingsDialog(self):
        from qgis.utils import iface
        d = iface.showOptionsDialog(currentPage=EOTSVSettingsWidgetFactory.defaultObjectName)
        if isinstance(d, QDialog):
            d.exec_()

    def applySettings(self):
        """
        Reads the EOTSVSettings object and applies its values to related widgets
        """

        # the default values
        settings = EOTSVSettingsManager.settings()
        self.mTimeSeries.setDateTimePrecision(settings.dateTimePrecision)
        self.mTimeSeries.setSensorMatching(settings.sensorMatching)

        sensorSpecs = settings.sensorSpecifications
        sensors = dict()
        for s in self.sensors():
            sensors[s.id()] = s

        for sid, specs in sensorSpecs.items():
            assert isinstance(sid, str)
            assert isinstance(specs, dict)
            sensor = sensors.get(sid)
            if isinstance(sensor, SensorInstrument):
                if 'name' in specs.keys():
                    sensor.setName(specs['name'])

        if settings.mapUpdateInterval > 0:
            self.ui.mMapWidget.mMapRefreshTimer.start(settings.mapUpdateInterval)

    # def processingToolbox(self) -> processing.gui.ProcessingToolbox.ProcessingToolbox:
    #    return self.ui.dockProcessingToolbox

    def setMapTool(self, mapToolKey, *args, **kwds):
        """
        Sets the active QgsMapTool for all canvases know to the EOTSV.
        :param mapToolKey: str, see MapTools documentation
        :param args:
        :param kwds:
        :return:
        """

        if mapToolKey == MapTools.SelectFeature:
            if self.ui.optionSelectFeaturesRectangle.isChecked():
                mapToolKey = MapTools.SelectFeature
            elif self.ui.optionSelectFeaturesPolygon.isChecked():
                mapToolKey = MapTools.SelectFeatureByPolygon
            elif self.ui.optionSelectFeaturesFreehand.isChecked():
                mapToolKey = MapTools.SelectFeatureByFreehand
            elif self.ui.optionSelectFeaturesRadius.isChecked():
                mapToolKey = MapTools.SelectFeatureByRadius
            self.ui.mActionSelectFeatures.setChecked(True)
        else:
            self.ui.mActionSelectFeatures.setChecked(False)

        self.ui.mMapWidget.setMapTool(mapToolKey, *args)

    def setMapsPerMapView(self, cols: int, rows: int):
        """
        Sets the number of map canvases that is shown per map view
        :type cols: int
        :type rows: int
        """
        self.mapWidget().setMapsPerMapView(cols, rows)

    def setMapSize(self, size: QSize):
        """
        Sets the MapCanvas size.
        :param size: QSize
        """
        self.mapWidget().setMapSize(size)

    def setCrs(self, crs: QgsCoordinateReferenceSystem):
        self.mapWidget().setCrs(crs)

    def setSpatialExtent(self, *args):
        """
        Sets the map canvas extent
        :param spatialExtent: SpatialExtent
        """
        self.mapWidget().setSpatialExtent(*args)

    def setSpatialCenter(self, *args):
        """
        Sets the center of map canvases
        :param spatialPoint: SpatialPoint
        """
        self.mapWidget().setSpatialCenter(*args)

    def spatialExtent(self) -> SpatialExtent:
        """
        Returns the map extent
        :return: SpatialExtent
        """
        return self.mapWidget().spatialExtent()

    def spatialCenter(self) -> SpatialPoint:
        """
        Returns the map center
        :return: SpatialPoint
        """
        return self.mapWidget().spatialCenter()

    def setCurrentLocation(self, spatialPoint: SpatialPoint, mapCanvas: QgsMapCanvas = None):
        """
        Sets the current "last selected" location, for which different properties might get derived,
        like cursor location values and SpectraProfiles.
        :param spatialPoint: SpatialPoint
        :param mapCanvas: QgsMapCanvas (optional), the canvas on which the location got selected
        """
        assert isinstance(spatialPoint, SpatialPoint)

        try:
            bCLV = self.ui.optionIdentifyCursorLocation.isChecked()
            bSP = self.ui.optionIdentifySpectralProfile.isChecked()
            bTP = self.ui.optionIdentifyTemporalProfile.isChecked()
            bCenter = self.ui.optionMoveCenter.isChecked()

            self.mCurrentMapLocation = spatialPoint

            if isinstance(mapCanvas, QgsMapCanvas):
                self.sigCurrentLocationChanged[QgsCoordinateReferenceSystem, QgsPointXY, QgsMapCanvas].emit(
                    self.mCurrentMapLocation.crs(), self.mCurrentMapLocation, mapCanvas)

                if bCLV:
                    self.loadCursorLocationValueInfo(spatialPoint, mapCanvas)

                if bCenter:
                    mapCanvas.setCenter(spatialPoint.toCrs(mapCanvas.mapSettings().destinationCrs()))

                if bSP:
                    self.loadCurrentSpectralProfile(spatialPoint, mapCanvas)

            if bTP:
                self.loadCurrentTemporalProfile(spatialPoint)
        except Exception as ex:
            logger.debug(str(ex))

        self.sigCurrentLocationChanged[QgsCoordinateReferenceSystem, QgsPointXY].emit(
            self.mCurrentMapLocation.crs(),
            self.mCurrentMapLocation)

    @pyqtSlot(SpatialPoint, QgsMapCanvas)
    def loadCursorLocationValueInfo(self, spatialPoint: SpatialPoint, mapCanvas: QgsMapCanvas):
        self.ui.dockCursorLocation.loadCursorLocation(spatialPoint, mapCanvas)

    @pyqtSlot(SpatialPoint, QgsMapCanvas)
    def loadCurrentSpectralProfile(self, spatialPoint: SpatialPoint, mapCanvas: QgsMapCanvas) \
            -> List[Tuple[Dict, QgsExpressionContext]]:
        """
        Loads SpectralProfiles from a location defined by `spatialPoint`
        :param spatialPoint: SpatialPoint
        :param mapCanvas: QgsMapCanvas
        """
        assert self.mCurrentMapSpectraLoading in ['TOP', 'ALL']
        assert isinstance(spatialPoint, SpatialPoint)
        from .mapcanvas import MapCanvas
        assert isinstance(mapCanvas, MapCanvas)
        tsd: TimeSeriesDate = mapCanvas.tsd()

        sensorLayers = [lyr for lyr in mapCanvas.layers() if has_sensor_id(lyr)]

        profilesAndContext = []

        for lyr in sensorLayers:

            source = StandardLayerProfileSource(lyr)
            results = source.collectProfiles(spatialPoint, kernel_size=QSize(1, 1), snap=False)

            if len(results) > 0:
                profilesAndContext.extend(results)

            if self.mCurrentMapSpectraLoading == 'TOP':
                break

        if len(profilesAndContext) > 0:
            self.setCurrentSpectralProfiles(profilesAndContext)

        return profilesAndContext

    def setCurrentSpectralProfiles(self, spectra: List[Tuple[Dict, QgsExpressionContext]]):

        widgets: List[SpectralLibraryWidget] = self.spectralLibraryWidgets()
        if len(widgets) == 0:
            self.createSpectralLibrary()
            widgets = self.spectralLibraryWidgets()

        style = EOTSVSettingsManager.settings().profileStyleCurrent

        for w in widgets:

            sl: QgsVectorLayer = w.speclib()

            pfields = profile_field_list(sl)
            if len(pfields) > 0:

                currentStyles = dict()
                new_features: List[QgsFeature] = []
                pfield: QgsField = pfields[0]
                fid = 0
                g: Optional[QgsGeometry] = None
                for (profileDict, context) in spectra:
                    fid += 1

                    feature = QgsFeature(sl.fields())
                    feature.setId(fid)

                    # set spectral profile values
                    dump = encodeProfileValueDict(profileDict, encoding=pfield)
                    feature.setAttribute(pfield.name(), dump)

                    if g is None and context.hasGeometry():
                        # use the geometry related to the origin of the 1. profile field as
                        # feature geometry
                        _g = QgsGeometry(context.geometry())
                        crs = context.variable('_source_crs')
                        if sl.crs().isValid() and isinstance(crs, QgsCoordinateReferenceSystem) and crs.isValid():
                            trans = QgsCoordinateTransform()
                            trans.setSourceCrs(crs)
                            trans.setDestinationCrs(sl.crs())
                            if _g.transform(trans) == Qgis.GeometryOperationResult.Success:
                                g = _g

                        del crs
                    if isinstance(g, QgsGeometry):
                        feature.setGeometry(QgsGeometry(g))

                    varnames = [n for n in sl.fields().names() if n in n in context.variableNames()]
                    for n in varnames:
                        vfield: QgsField = sl.fields()[n]

                        try:
                            newValue = vfield.convertCompatible(context.variable(n))
                            feature.setAttribute(n, newValue)
                        except ValueError as ex:
                            print(ex, file=sys.stderr)
                    new_features.append(feature)
                    currentStyles[(fid, pfield.name())] = style

                w.plotModel().addProfileCandidates({sl.id(): new_features}, styles=currentStyles)

    @pyqtSlot(SpatialPoint)
    def loadCurrentTemporalProfile(self, spatialPoint: SpatialPoint):

        existing = self.profileDock.mVis.temporalProfileLayerFields()
        if len(existing) == 0:
            # ensure that we have a temporal profile layer instance
            self.initTemporalProfileLayer()
            self.profileDock.mVis.createVisualization()

        layer = fieldname = None
        for (lyr, fn) in self.profileDock.mVis.temporalProfileLayerFields():
            layer = lyr
            fieldname = fn
            break

        if isinstance(layer, QgsVectorLayer) and isinstance(fieldname, str):
            self.profileDock.loadTemporalProfile(spatialPoint, layer=layer, field=fieldname)
        else:
            self.logMessage('Cannot load temporal profile: target layer undefined', LOG_MESSAGE_TAG, Qgis.Warning)

    def initTemporalProfileLayer(self) -> Optional[QgsVectorLayer]:
        """
        Create a new temporal profile layer if none exists in the project..
        Returns the 1st temporal profile layer found in the EOTSV project
        """
        has_tl_lyr = False
        for lid, lyr in self.project().mapLayers().items():
            if TemporalProfileUtils.isProfileLayer(lyr):
                self.mTemporalProfileLayerInitialized = True
                return lyr
        if not has_tl_lyr:
            lyr = self.createTemporalProfileLayer(skip_dialog=True)
            if isinstance(lyr, QgsVectorLayer):
                lyr.setName('Temporal Profiles')
                with edit(lyr):
                    lyr.addAttribute(QgsField('notes', QMETATYPE_QSTRING))
                # self.addMapLayers([lyr])
                self.mTemporalProfileLayerInitialized = True
                return lyr
        self.mTemporalProfileLayerInitialized = False
        return None

    def messageBar(self) -> QgsMessageBar:
        """
        Returns the QgsMessageBar that is used to show messages in the TimeSeriesViewer UI.
        :return: QgsMessageBar
        """
        return self.ui.mMapWidget.messageBar()

    def loadTimeSeriesDefinition(self,
                                 file: Union[None, str, Path] = None,
                                 n_max: int = None,
                                 runAsync: bool = True):
        """
        Loads a time series definition file
        :param file:
        :param n_max:
        :return:
        """
        if file:
            file = Path(file)

        if file is None:

            settings = EOTSVSettingsManager.settings()
            defPath = settings.timeSeriesDefinitionFile
            defDir = None
            if isinstance(defPath, Path):
                defDir = str(defPath.parent)

            filters = "JSON (*.json);;" + \
                      "CSV (*.csv *.txt);;" + \
                      "All files (*.*)"

            file, filter = QFileDialog.getOpenFileName(caption='Load Time Series definition', directory=defDir,
                                                       filter=filters)

        if file not in [None, '']:
            file = Path(file)
            if file.is_file():
                self.mTimeSeriesDefinitionFile = file
            self.mTimeSeries.loadFromFile(file, n_max=n_max, runAsync=runAsync)

    def currentMapCanvas(self) -> MapCanvas:
        return self.mapWidget().currentMapCanvas()

    def currentLayer(self) -> QgsMapLayer:
        """
        Returns the current layer of the active (last clicked) map view
        :return: QgsMapLayer
        """
        return self.mapWidget().currentLayer()

    def layerTreeView(self) -> Optional[QgsLayerTreeView]:
        for mv in self.mapViews():
            return mv.layerTreeView()

        return None

    def createMapView(self, *args, **kwds) -> MapView:
        """
        Creates a new MapView.
        :return: MapView
        """
        return self.mapWidget().createMapView(*args, **kwds)

    def mapViews(self) -> List[MapView]:
        """
        Returns all MapViews
        :return: [list-of-MapViews]
        """
        return self.mapWidget().mapViews()

    def icon(self) -> QIcon:
        """
        Returns the EO Time Series Viewer icon
        :return: QIcon
        """
        import eotimeseriesviewer
        return eotimeseriesviewer.icon()

    def temporalProfileDock(self) -> TemporalProfileDock:
        return self.profileDock

    def temporalProfiles(self) -> list:
        """
        Returns collected temporal profiles
        :return: [list-of-TemporalProfiles]
        """
        return self.profileDock.temporalProfileLayer()[:]

    def logMessage(self, message: str, tag: str, level):
        """

        """
        if level == Qgis.Critical:
            duration = 200
        else:
            duration = 50
        if tag == LOG_MESSAGE_TAG and level in [Qgis.Critical, Qgis.Warning]:
            lines = message.splitlines()
            self.messageBar().pushMessage(tag, lines[0], message, level, duration)

    def onSensorAdded(self, sensor: SensorInstrument):
        sensor.sigNameChanged.connect(lambda *args, s=sensor: self.onSensorNameChanged(sensor))

        knownName = EOTSVSettingsManager.sensorName(sensor)
        if isinstance(knownName, str) and len(knownName) > 0:
            sensor.setName(knownName)
        else:
            self.onSensorNameChanged(sensor)  # save the sensor name to the settings

    def onSensorNameChanged(self, sensor: SensorInstrument):
        # save changed names to settings

        if sensor in self.sensors():
            EOTSVSettingsManager.saveSensorName(sensor)

    def onTimeSeriesChanged(self, *args):
        if not self.mSpatialMapExtentInitialized:
            if len(self.mTimeSeries) > 0:
                extent = self.timeSeries().maxSpatialExtent()
                if isinstance(extent, SpatialExtent):
                    logger.debug(f'Extent changed to {extent}')
                    self.mapWidget().setCrs(extent.crs())
                    self.mapWidget().setSpatialExtent(extent)
                    self.mSpatialMapExtentInitialized = True
                else:
                    self.mSpatialMapExtentInitialized = False
                    logger.debug('Failed to calculate max. spatial extent of TimeSeries with length {}'.format(
                        len(self.timeSeries())))
                lastDate = self.ui.mMapWidget.currentDate()
                if lastDate:
                    tsd = self.timeSeries().findDate(lastDate)
                else:
                    tsd = self.timeSeries()[0]
                self.setCurrentDate(tsd)

                if len(self.mapViews()) == 0:
                    self.createMapView()

        self.mSpatialMapExtentInitialized = len(self.mTimeSeries) > 0

    def mapWidget(self) -> MapWidget:
        """
        Returns the MapWidget that contains all map canvases.
        :return: MapWidget
        """
        return self.ui.mMapWidget

    def saveTimeSeriesDefinition(self, path: Union[None, str, Path] = None):
        if path is None:
            settings = EOTSVSettingsManager.settings()
            defFile = str(settings.timeSeriesDefinitionFile)

            filters = "JSON (*.json);;" + \
                      "CSV (*.csv *.txt);;" + \
                      "All files (*.*)"
            path, filter = QFileDialog.getSaveFileName(caption='Save Time Series definition', filter=filters,
                                                       directory=defFile)

        if path not in [None, '']:
            path = self.mTimeSeries.saveToFile(path)
            settings = EOTSVSettingsManager.settings()
            settings.timeSeriesDefinitionFile = Path(path)
            EOTSVSettingsManager.saveSettings(settings)

    def loadFORCEProducts(self, *args, force_cube=None, tile_ids: str = None):

        settings = EOTSVSettingsManager.settings()

        d = FORCEProductImportDialog(parent=self.ui)
        if force_cube is None:
            force_cube = settings.forceRootDir
        if force_cube:
            d.setRootFolder(force_cube)

        if force_product := settings.forceProduct:
            d.setProductType(force_product)

        if tile_ids:
            d.setTileIDs(str(tile_ids))

        if d.exec_() == QDialog.Accepted:
            settings = EOTSVSettingsManager.settings()

            settings.forceRootDir = Path(d.rootFolder())
            settings.forceProduct = d.productType()
            EOTSVSettingsManager.saveSettings(settings)

            search_results = d.files()
            if not isinstance(search_results, list):
                task = FindFORCEProductsTask(d.productType(), d.rootFolder(),
                                             tile_ids=d.tileIds(),
                                             dateMin=d.minDate(), dateMax=d.maxDate())

                def onCompleted(t: FindFORCEProductsTask):
                    files = t.files()
                    self.addTimeSeriesImages(files)
                    s = ""

                task.taskCompleted.connect(lambda *args, t=task: onCompleted(task))
                self.taskManager().addTask(task)
            else:
                self.addTimeSeriesImages(search_results)

    def loadTimeSeriesStack(self):

        from eotimeseriesviewer.stackedbandinput import StackedBandInputDialog

        d = StackedBandInputDialog(parent=self.ui)
        if d.exec_() == QDialog.Accepted:
            writtenFiles = d.saveImages()
            self.addTimeSeriesImages(writtenFiles)

    def loadExampleTimeSeries(self,
                              n: int = None,
                              loadAsync: bool = True,
                              filter_raster: Union[str, Pattern, Match] = re.compile(r'.*\.tif$'),
                              filter_vector: Union[str, Pattern, Match] = re.compile(r'.*\.(gpkg|geojson)$')):
        """
        Loads an example time series
        :param filter_vector:
        :param filter_raster:
        :param loadAsync: object
        :param n: int, max. number of images to load. Useful for developer test-cases
        """

        import example.Images
        exampleDataDir = Path(example.Images.__file__).parent
        rasterFiles = sorted(list(file_search(exampleDataDir, filter_raster, recursive=True)))
        vectorFiles = sorted(list(file_search(exampleDataDir.parent, filter_vector, recursive=True)))

        if isinstance(n, bool) or not isinstance(n, int):
            n = len(rasterFiles)

        # ensure valid inputs for n
        n = min(n, len(rasterFiles))
        n = max(1, n)

        self.addTimeSeriesImages(rasterFiles[0:n], loadAsync=loadAsync)

        if len(self.mapViews()) == 0:
            self.createMapView()

        if len(vectorFiles) > 0:

            # make polygons transparent

            added_vector_layers = self.addVectorData(vectorFiles)

            for lyr in added_vector_layers:
                if isinstance(lyr, QgsVectorLayer):
                    renderer = lyr.renderer()
                    if lyr.geometryType() == QgsWkbTypes.PolygonGeometry and isinstance(renderer,
                                                                                        QgsSingleSymbolRenderer):
                        renderer = renderer.clone()
                        symbol = renderer.symbol()
                        if isinstance(symbol, QgsFillSymbol):
                            symbol.setOpacity(0.25)
                        lyr.setRenderer(renderer)
                    s = ""
        if not loadAsync:
            self.mapWidget().timedRefresh()

    def timeSeries(self) -> TimeSeries:
        """
        Returns the TimeSeries instance.
        :return: TimeSeries
        """
        return self.mTimeSeries

    def unload(self):
        """Removes the plugin menu item and icon """
        self.iface.removeToolBarIcon(self.action)

    def flashFeatures(self, layer: QgsVectorLayer, featuresIDs: List[int]):

        for c in self.mapCanvases():
            c.flashFeatureIds(layer, featuresIDs)

    def focusTimeSeriesDateVisibility(self, *args, extent: SpatialExtent = None, date: TimeSeriesDate = None):
        """
        Adjusts the visibility of TimeSeriesDates to the presence of data in a spatial extent.
        :param args:
        :type args:
        :param extent:
        :type extent:
        :param date:
        :type date:
        :return:
        :rtype:
        """

        if extent is None:
            extent = self.mapWidget().spatialExtent()

        if date is None:
            date = self.mapWidget().currentDate()

        self.timeSeries().focusVisibility(extent, date_of_interest=date)

    def updateCurrentLayerActions(self, *args):
        """
        Enables/disables actions and buttons that relate to the current layer and its current state
        """

        layer = self.currentLayer()
        isVector = isinstance(layer, QgsVectorLayer)
        hasSelectedFeatures = False
        for mv in self.mapViews():
            for l in mv.layers():
                if isinstance(l, QgsVectorLayer) and l.selectedFeatureCount() > 0:
                    hasSelectedFeatures = True
                    break

        self.ui.mActionDeselectFeatures.setEnabled(hasSelectedFeatures)
        self.ui.mActionSelectFeatures.setEnabled(isVector)

        self.ui.mActionToggleEditing.setEnabled(isVector)
        self.ui.mActionToggleEditing.setChecked(isVector and layer.isEditable())

        self.ui.mActionAddFeature.setEnabled(isVector and layer.isEditable())

        if isVector:
            if layer.geometryType() == QgsWkbTypes.PointGeometry:
                icon = QIcon(':/images/themes/default/mActionCapturePoint.svg')
            elif layer.geometryType() == QgsWkbTypes.LineGeometry:
                icon = QIcon(':/images/themes/default/mActionCaptureLine.svg')
            elif layer.geometryType() == QgsWkbTypes.PolygonGeometry:
                icon = QIcon(':/images/themes/default/mActionCapturePolygon.svg')
            else:
                icon = QIcon(':/images/themes/default/mActionCapturePolygon.svg')
            self.ui.mActionAddFeature.setIcon(icon)

        self.ui.mActionSaveEdits.setEnabled(isVector and layer.isEditable())

        if isinstance(layer, (QgsRasterLayer, QgsVectorLayer)):
            self.currentLayerChanged.emit(layer)

    def vectorLayerTools(self) -> EOTSVVectorLayerTools:
        return self.mVectorLayerTools

    def show(self):
        self.ui.show()

    def showAttributeTables(self, layers: List[QgsMapLayer]):
        for lyr in layers:
            if isinstance(lyr, QgsVectorLayer):
                self.showAttributeTable(lyr)

    def showAttributeTable(self, lyr: QgsVectorLayer, filterExpression: str = "") -> QgsDockWidget:
        assert isinstance(lyr, QgsVectorLayer)

        # 1. check if this layer is already opened as dock widget
        docks: List[QgsDockWidget] = self.ui.findChildren(QgsDockWidget)
        vectorLayerDocks: List[QgsDockWidget] = [d for d in docks if
                                                 isinstance(d, (LabelDockWidget, SpectralLibraryDockWidget))]

        for d in vectorLayerDocks:
            if isinstance(d, LabelDockWidget) and d.vectorLayer().id() == lyr.id() or \
                    isinstance(d, SpectralLibraryDockWidget) and d.speclib().id() == lyr.id():
                d.show()
                d.activateWindow()
                d.raise_()
                return d

        # 2. create dock widget

        if is_spectral_library(lyr):
            dock = SpectralLibraryDockWidget(speclib=lyr)
            dock.setObjectName(f'SpectralLibraryDockWidget{id(dock)}')
            dock.setVectorLayerTools(self.vectorLayerTools())
            dock.SLW.actionSelectProfilesFromMap.setVisible(True)
            dock.SLW.sigLoadFromMapRequest.connect(lambda *args: self.setMapTool(MapTools.SpectralProfile))
            # dock.SLW.actionSelectProfilesFromMap.triggered.connect(self.activateIdentifySpectralProfileMapTool)
        else:
            dock = LabelDockWidget(lyr)
            dock.mLabelWidget.sigMoveTo[QDateTime].connect(self.setCurrentDate)
            dock.mLabelWidget.sigMoveTo[QDateTime, object].connect(self.moveTo)
            dock.setObjectName(f'LabelDockWidget{id(dock)}')
            dock.setVectorLayerTools(self.vectorLayerTools())

        self.ui.addDockWidget(Qt.BottomDockWidgetArea, dock)
        self.ui.menuPanels.addAction(dock.toggleViewAction())
        # self.ui.tabifyDockWidget(self.ui.dockProfiles, dock)
        dock.activateWindow()
        QTimer.singleShot(10, lambda d=dock: d.raise_())
        return dock

    def clearLayoutWidgets(self, L):
        if L is not None:
            while L.count():
                w = L.takeAt(0)
                if w.widget():
                    w.widget().deleteLater()
                # if w is not None:
                #    w.widget().deleteLater()
        QApplication.processEvents()

    def addMapLayers(self, layers: List[QgsMapLayer]) -> List[QgsMapLayer]:
        """
        Adds QgsMapLayers
        :param layers:
        :return:
        """
        if isinstance(layers, QgsMapLayer):
            layers = [layers]

        layers = [lyr for lyr in layers if not has_sensor_id(lyr)]
        if len(layers) > 0:
            self.project().addMapLayers(layers)
            for mapView in self.mapViews():
                assert isinstance(mapView, MapView)
                for lyr in layers:
                    mapView.addLayer(lyr)

                break  # add to first mapview only

        return layers

    def loadTemporalProfilesForPoints(self):

        reg: QgsProcessingRegistry = QgsApplication.processingRegistry()
        alg = reg.createAlgorithmById(f'{EOTSVProcessingProvider.id()}:{ReadTemporalProfiles.name()}')
        assert isinstance(alg, ReadTemporalProfiles)
        # alg = alg.createInstance()

        feedback = QgsProcessingFeedback()
        context = QgsProcessingContext()
        context.setFeedback(feedback)
        context.setProject(self.project())

        layer = None
        d = AlgorithmDialog(alg, context=context, iface=self)

        def onExecuted(success, results):
            nonlocal layer
            if success and alg.OUTPUT in results:
<<<<<<< HEAD
                layer = results[alg.OUTPUT]
                if isinstance(layer, str):
                    layer = context.project().mapLayer(layer)
=======
                layer = results.get(alg.OUTPUT)
                if isinstance(layer, str):
                    layer = QgsProcessingUtils.mapLayerFromString(layer, d.processingContext())
>>>>>>> 517919a3
            d.close()

        d.algorithmFinished.connect(onExecuted)
        d.exec_()

        if isinstance(layer, QgsVectorLayer) and TemporalProfileUtils.isProfileLayer(layer):
            self.addMapLayers([layer])
            return layer
        return None

    def createTemporalProfileLayer(self, skip_dialog: bool = False) -> Optional[QgsVectorLayer]:
        """
        Create a new temporal profile layer
        :return:
        """

        reg: QgsProcessingRegistry = QgsApplication.processingRegistry()
        alg = reg.createAlgorithmById(f'{EOTSVProcessingProvider.id()}:{CreateEmptyTemporalProfileLayer.name()}')
        assert isinstance(alg, CreateEmptyTemporalProfileLayer)
        feedback = QgsProcessingFeedback()
        context = QgsProcessingContext()
        context.setFeedback(feedback)
        context.setProject(self.project())

        layer = None

        if skip_dialog:
            param = {}
            results, success = alg.run(param, context, context.feedback())
            if success:
                layer = QgsProcessingUtils.mapLayerFromString(results[alg.OUTPUT], context)
                s = ""
        else:
            d = AlgorithmDialog(alg, context=context)

            def onExecuted(success, results):
                nonlocal layer
                if success and alg.OUTPUT in results:
                    layer = results[alg.OUTPUT]
                    if isinstance(layer, str):
                        layer = context.project().mapLayer(layer)
                        s = ""
                d.close()

            d.algorithmFinished.connect(onExecuted)
            d.exec_()

        if isinstance(layer, QgsVectorLayer) and TemporalProfileUtils.isProfileLayer(layer):
            self.addMapLayers([layer])
            return layer
        return None

    def createSpectralLibrary(self) -> SpectralLibraryWidget:
        """
        Create a spectral library
        """

        speclib: QgsVectorLayer = SpectralLibraryUtils.createSpectralLibrary()
        speclib.startEditing()
        for field in SPECTRA_PROFILE_FIELDS:
            speclib.addAttribute(field)
        assert speclib.commitChanges()
        # QgsProject.instance().addMapLayer(speclib)
        self.project().addMapLayer(speclib)
        w = self.showAttributeTable(speclib)
        self.addMapLayers(speclib)
        return w

    def addVectorData(self, files=None) -> List[QgsVectorLayer]:
        """
        Adds vector data
        :param files: vector layer sources
        :return: [list-of-QgsVectorLayers]
        """
        vectorLayers = []
        if files is None:
            settings = EOTSVSettingsManager.settings()
            if settings.dirVectorSources:
                defDir = str(settings.dirVectorSources)
            else:
                defDir = None
            filters = QgsProviderRegistry.instance().fileVectorFilters()
            files, filter = QFileDialog.getOpenFileNames(directory=defDir, filter=filters)

            if len(files) > 0 and os.path.exists(files[0]):
                dn = os.path.dirname(files[0])
                settings.dirVectorSources = Path(dn)

        if not isinstance(files, list):
            files = [files]
        if files:

            for f in files:
                vectorLayers.extend(subLayers(f))

            if len(vectorLayers) > 0:
                self.addMapLayers(vectorLayers)

        return vectorLayers

    def addTimeSeriesImages(self, image_sources: Optional[list], loadAsync: bool = True):
        """
        Adds images to the time series
        :param image_sources:
        """
        if image_sources is None:
            settings = EOTSVSettingsManager.settings()
            defDir = settings.dirRasterSources
            if defDir:
                defDir = str(defDir)

            filters = QgsProviderRegistry.instance().fileRasterFilters()

            image_sources, filter = QFileDialog.getOpenFileNames(
                directory=defDir,
                filter=filters,
                parent=self.ui,
                # options=QFileDialog.DontUseNativeDialog #none-native is too slow
            )

            if len(image_sources) > 0 and os.path.exists(image_sources[0]):
                dn = os.path.dirname(image_sources[0])
                settings.dirRasterSources = Path(dn)
                EOTSVSettingsManager.saveSettings(settings)

        if image_sources:
            self.mTimeSeries.addSources(image_sources, runAsync=loadAsync)

    def clearTimeSeries(self):

        self.mTimeSeries.beginResetModel()
        self.mTimeSeries.clear()
        self.mTimeSeries.endResetModel()


class SaveAllMapsDialog(QDialog):

    def __init__(self, parent=None):
        super(SaveAllMapsDialog, self).__init__(parent)
        loadUi(DIR_UI / 'saveallmapsdialog.ui', self)
        self.setWindowTitle('Save Maps')
        assert isinstance(self.fileWidget, QgsFileWidget)
        assert isinstance(self.cbFileType, QComboBox)

        self.fileWidget.setStorageMode(QgsFileWidget.GetDirectory)

        formats = [('Portable Network Graphics (*.png)', 'PNG'),
                   ('Joint Photographic Experts Group (*.jpg)', 'JPG'),
                   ('Windows Bitmap (*.bmp)', 'BMP'),
                   ('Portable Bitmap (*.pbm)', 'PBM'),
                   ('Portable Graymap (*.pgm)', 'PGM'),
                   ('Portable Pixmap (*.ppm)', 'PPM'),
                   ('X11 Bitmap (*.xbm)', 'XBM'),
                   ('X11 Pixmap (*.xpm)', 'XPM'),
                   ]

        for t in formats:
            self.cbFileType.addItem(t[0], userData=t[1])

        self.fileWidget.fileChanged.connect(self.validate)

        self.buttonBox.button(QDialogButtonBox.Save).clicked.connect(lambda: self.setResult(QDialog.Accepted))
        self.buttonBox.button(QDialogButtonBox.Cancel).clicked.connect(lambda: self.setResult(QDialog.Rejected))
        self.validate()

    def validate(self, *args):
        b = os.path.isdir(self.directory())
        self.buttonBox.button(QDialogButtonBox.Save).setEnabled(b)

    def setDirectory(self, path: str):
        assert os.path.isdir(path)
        self.fileWidget.setFilePath(path)

    def directory(self) -> str:
        """
        Returns the selected directory
        :return: str
        """
        return self.fileWidget.filePath()

    def fileType(self) -> str:
        """
        Returns the selected file type
        :return:
        """
        return self.cbFileType.currentData(Qt.UserRole)


def disconnect_signal(signal):
    while True:
        try:
            signal.disconnect()
        except TypeError:
            break<|MERGE_RESOLUTION|>--- conflicted
+++ resolved
@@ -2014,15 +2014,9 @@
         def onExecuted(success, results):
             nonlocal layer
             if success and alg.OUTPUT in results:
-<<<<<<< HEAD
-                layer = results[alg.OUTPUT]
-                if isinstance(layer, str):
-                    layer = context.project().mapLayer(layer)
-=======
                 layer = results.get(alg.OUTPUT)
                 if isinstance(layer, str):
                     layer = QgsProcessingUtils.mapLayerFromString(layer, d.processingContext())
->>>>>>> 517919a3
             d.close()
 
         d.algorithmFinished.connect(onExecuted)
@@ -2064,7 +2058,6 @@
                     layer = results[alg.OUTPUT]
                     if isinstance(layer, str):
                         layer = context.project().mapLayer(layer)
-                        s = ""
                 d.close()
 
             d.algorithmFinished.connect(onExecuted)

--- conflicted
+++ resolved
@@ -64,11 +64,7 @@
 from eotimeseriesviewer.timeseries.widgets import TimeSeriesDock, TimeSeriesTreeView, TimeSeriesWidget
 from eotimeseriesviewer.utils import fixMenuButtons
 from eotimeseriesviewer.vectorlayertools import EOTSVVectorLayerTools
-<<<<<<< HEAD
 from qgis.PyQt.QtCore import pyqtSignal, pyqtSlot, QDateTime, QFile, QObject, QRect, QSize, Qt
-=======
-from qgis.PyQt.QtCore import pyqtSignal, pyqtSlot, QDateTime, QFile, QObject, QRect, QSize, Qt, QTimer
->>>>>>> ee591d85
 from qgis.PyQt.QtGui import QCloseEvent, QIcon
 from qgis.PyQt.QtWidgets import QAction, QApplication, QComboBox, QDialog, QDialogButtonBox, QDockWidget, QFileDialog, \
     QHBoxLayout, QLabel, QMainWindow, QMenu, QProgressBar, QProgressDialog, QSizePolicy, QToolBar, QToolButton, QWidget
@@ -2079,7 +2075,7 @@
                 layer = results.get(alg.OUTPUT)
                 if isinstance(layer, str):
                     layer = QgsProcessingUtils.mapLayerFromString(layer, d.processingContext())
-            # d.close()
+            d.close()
 
         d.algorithmFinished.connect(onExecuted)
         d.exec_()

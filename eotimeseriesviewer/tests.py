# -*- coding: utf-8 -*-
"""
/***************************************************************************
                              EO Time Series Viewer
                              -------------------
        begin                : 2015-08-20
        git sha              : $Format:%H$
        copyright            : (C) 2017 by HU-Berlin
        email                : benjamin.jakimow@geo.hu-berlin.de
 ***************************************************************************/

/***************************************************************************
 *                                                                         *
 *   This program is free software; you can redistribute it and/or modify  *
 *   it under the terms of the GNU General Public License as published by  *
 *   the Free Software Foundation; either version 2 of the License, or     *
 *   (at your option) any later version.                                   *
 *                                                                         *
 ***************************************************************************/
"""
# noinspection PyPep8Naming

import os
import pathlib
from typing import List, Match, Pattern, Union

import numpy as np
from matplotlib.dates import date2num
from osgeo import gdal, osr

<<<<<<< HEAD
from eotimeseriesviewer.temporalprofile.temporalprofile import LoadTemporalProfileTask, TemporalProfileUtils
from qgis.core import edit, QgsApplication, QgsError, QgsFeature, QgsGeometry, QgsMapToPixel, QgsRasterLayer, \
    QgsVectorLayer
from eotimeseriesviewer import DIR_EXAMPLES, DIR_UI, initAll
from eotimeseriesviewer.main import EOTimeSeriesViewer
from eotimeseriesviewer.qgispluginsupport.qps.testing import start_app, TestCase, TestObjects as TObj
from eotimeseriesviewer.qgispluginsupport.qps.utils import file_search, rasterLayerMapToPixel
from eotimeseriesviewer.timeseries import TimeSeries
from qgis.PyQt.QtWidgets import QWidget
=======
from qgis.PyQt.QtWidgets import QWidget
from qgis.core import QgsApplication
from eotimeseriesviewer import DIR_EXAMPLES, DIR_UI, initAll
from eotimeseriesviewer.main import EOTimeSeriesViewer
from eotimeseriesviewer.qgispluginsupport.qps.testing import start_app, TestCase, TestObjects as TObj
from eotimeseriesviewer.qgispluginsupport.qps.utils import file_search
from eotimeseriesviewer.timeseries import DateTimePrecision, TimeSeries
>>>>>>> 2176fcd9

start_app = start_app

osr.UseExceptions()
gdal.UseExceptions()


class EOTSVTestCase(TestCase):
    @classmethod
    def setUpClass(cls, *args, **kwds):
        super().setUpClass(*args, *kwds)

        eotsv_resources = DIR_UI / 'eotsv_resources_rc.py'
        assert eotsv_resources.is_file(), \
            'eotsv_resources_rc.py not compiled. run python scripts/compile_resourcefiles.py first.'
        initAll()

    @staticmethod
    def taskManagerProcessEvents() -> bool:
        tm = QgsApplication.taskManager()
        has_active_tasks = False
        while any(tm.activeTasks()):
            if not has_active_tasks:
                print('Wait for QgsTaskManager tasks to be finished...\r', flush=True)
                has_active_tasks = True
            QgsApplication.processEvents()
        print('\rfinished.', flush=True)
        return has_active_tasks

    def tearDown(self):
        self.assertTrue(EOTimeSeriesViewer.instance() is None)
        super().tearDown()

    @staticmethod
    def closeBlockingWidget():
        """
        Closes the active blocking (modal) widget
        """
        w = QgsApplication.instance().activeModalWidget()
        if isinstance(w, QWidget):
            print('Close blocking {} "{}"'.format(w.__class__.__name__, w.windowTitle()))
            w.close()

    @classmethod
    def exampleRasterFiles(cls) -> List[str]:
        return example_raster_files()


def example_raster_files(pattern: Union[str, Pattern, Match] = '*.tif') -> List[str]:
    return list(file_search(DIR_EXAMPLES, pattern, recursive=True))


def createTimeSeries(self) -> TimeSeries:
    files = example_raster_files()
    TS = TimeSeries()
    self.assertIsInstance(TS, TimeSeries)
    TS.addSources(files)
    self.assertTrue(len(TS) > 0)
    return TS


class TestObjects(TObj):
    """
    Creates objects to be used for testing. It is preferred to generate objects in-memory.
    """

    @staticmethod
    def createTimeSeries(precision: DateTimePrecision = DateTimePrecision.Day) -> TimeSeries:

        TS = TimeSeries()
<<<<<<< HEAD
        files = file_search(DIR_EXAMPLES / 'Images', '*.tif', recursive=True)
=======
        TS.setDateTimePrecision(precision)
        files = file_search(DIR_EXAMPLES, '*.tif', recursive=True)
>>>>>>> 2176fcd9
        TS.addSources(list(files), runAsync=False)
        assert len(TS) > 0
        return TS

    @staticmethod
    def createProfileLayer(timeseries: TimeSeries = None) -> QgsVectorLayer:

        if timeseries is None:
            timeseries = TestObjects.createTimeSeries()
        layer = TemporalProfileUtils.createProfileLayer()
        tpFields = TemporalProfileUtils.temporalProfileFields(layer)

        sources = timeseries.sourceUris()
        l0 = QgsRasterLayer(sources[0])
        ns, nl = l0.width(), l0.height()
        m2p: QgsMapToPixel = rasterLayerMapToPixel(l0)
        points = [m2p.toMapCoordinates(0, 0),
                  m2p.toMapCoordinates(int(0.5 * ns), int(0.5 * nl)),
                  m2p.toMapCoordinates(ns - 1, nl - 1)]

        task = LoadTemporalProfileTask(sources, points, crs=l0.crs())
        task.run()

        profiles = task.profiles()
        new_features: List[QgsFeature] = list()
        for profile, point in zip(profiles, task.profilePoints()):
            f = QgsFeature(layer.fields())
            f.setGeometry(QgsGeometry.fromWkt(point.asWkt()))
            # profileJson = TemporalProfileUtils.profileJsonFromDict(profile)
            f.setAttribute(tpFields[0].name(), profile)
            new_features.append(f)

        with edit(layer):
            if not layer.addFeatures(new_features):
                err = layer.error()
                if isinstance(err, QgsError):
                    raise err.message()
        return layer

    @staticmethod
    def createArtificialTimeSeries(n=100) -> List[str]:
        vsiDir = '/vsimem/tmp'
        d1 = np.datetime64('2000-01-01')
        print('Create in-memory test timeseries of length {}...'.format(n))
        files = example_raster_files()

        paths = []
        i = 0
        import itertools
        drv = gdal.GetDriverByName('GTiff')
        assert isinstance(drv, gdal.Driver)
        for file in itertools.cycle(files):
            if i >= n:
                break

            date = d1 + i
            path = os.path.join(vsiDir, 'file.{}.{}.tif'.format(i, date))
            dsDst = drv.CreateCopy(path, gdal.Open(file))
            assert isinstance(dsDst, gdal.Dataset)
            paths.append(path)

            i += 1

        print('Done!')

        return paths

    @staticmethod
    def createTimeSeriesStacks():
        vsiDir = '/vsimem/tmp'
        ns = 50
        nl = 100

        r1 = np.arange('2000-01-01', '2005-06-14', step=np.timedelta64(16, 'D'), dtype=np.datetime64)
        r2 = np.arange('2000-01-01', '2005-06-14', step=np.timedelta64(8, 'D'), dtype=np.datetime64)
        drv = gdal.GetDriverByName('ENVI')

        crs = osr.SpatialReference()
        crs.ImportFromEPSG(32633)

        assert isinstance(drv, gdal.Driver)
        datasets = []
        for i, r in enumerate([r1, r2]):
            p = '{}tmpstack{}.bsq'.format(vsiDir, i + 1)

            ds = drv.Create(p, ns, nl, len(r), eType=gdal.GDT_Float32)
            assert isinstance(ds, gdal.Dataset)

            ds.SetProjection(crs.ExportToWkt())

            dateString = ','.join([str(d) for d in r])
            dateString = '{{{}}}'.format(dateString)
            ds.SetMetadataItem('wavelength', dateString, 'ENVI')

            for b, date in enumerate(r):
                decimalYear = date2num(date)

                band = ds.GetRasterBand(b + 1)
                assert isinstance(band, gdal.Band)
                band.Fill(decimalYear)
            ds.FlushCache()
            datasets.append(p)

        return datasets

    @staticmethod
    def exampleImagePaths() -> list:
        import example
        path = pathlib.Path(example.__file__).parent / 'Images'
        files = list(file_search(path, '*.tif', recursive=True))
        assert len(files) > 0
        return files

    @staticmethod
    def createTestImageSeries(n=1) -> list:
        assert n > 0

        datasets = []
        for i in range(n):
            ds = TestObjects.inMemoryImage()
            datasets.append(ds)
        return datasets

    @staticmethod
    def createMultiSourceTimeSeries() -> list:

        # real files
        files = TestObjects.exampleImagePaths()
        movedFiles = []
        d = r'/vsimem/'
        for pathSrc in files:
            bn = os.path.basename(pathSrc)
            pathDst = d + 'shifted_' + bn + '.bsq'
            dsSrc = gdal.Open(pathSrc)
            tops = gdal.TranslateOptions(format='ENVI')
            gdal.Translate(pathDst, dsSrc, options=tops)
            dsDst = gdal.Open(pathDst, gdal.GA_Update)
            assert isinstance(dsDst, gdal.Dataset)
            gt = list(dsSrc.GetGeoTransform())
            ns, nl = dsDst.RasterXSize, dsDst.RasterYSize
            gt[0] = gt[0] + 0.5 * ns * gt[1]
            gt[3] = gt[3] + abs(0.5 * nl * gt[5])
            dsDst.SetGeoTransform(gt)
            dsDst.SetMetadata(dsSrc.GetMetadata(''), '')
            dsDst.FlushCache()

            dsDst = None
            dsDst = gdal.Open(pathDst)
            assert list(dsDst.GetGeoTransform()) == gt
            movedFiles.append(pathDst)

        final = []
        for f1, f2 in zip(files, movedFiles):
            final.append(f1)
            final.append(f2)
        return final<|MERGE_RESOLUTION|>--- conflicted
+++ resolved
@@ -28,25 +28,20 @@
 from matplotlib.dates import date2num
 from osgeo import gdal, osr
 
-<<<<<<< HEAD
 from eotimeseriesviewer.temporalprofile.temporalprofile import LoadTemporalProfileTask, TemporalProfileUtils
 from qgis.core import edit, QgsApplication, QgsError, QgsFeature, QgsGeometry, QgsMapToPixel, QgsRasterLayer, \
     QgsVectorLayer
+
+from qgis.PyQt.QtWidgets import QWidget
+from qgis.core import QgsApplication
 from eotimeseriesviewer import DIR_EXAMPLES, DIR_UI, initAll
 from eotimeseriesviewer.main import EOTimeSeriesViewer
 from eotimeseriesviewer.qgispluginsupport.qps.testing import start_app, TestCase, TestObjects as TObj
 from eotimeseriesviewer.qgispluginsupport.qps.utils import file_search, rasterLayerMapToPixel
 from eotimeseriesviewer.timeseries import TimeSeries
 from qgis.PyQt.QtWidgets import QWidget
-=======
-from qgis.PyQt.QtWidgets import QWidget
-from qgis.core import QgsApplication
-from eotimeseriesviewer import DIR_EXAMPLES, DIR_UI, initAll
-from eotimeseriesviewer.main import EOTimeSeriesViewer
-from eotimeseriesviewer.qgispluginsupport.qps.testing import start_app, TestCase, TestObjects as TObj
 from eotimeseriesviewer.qgispluginsupport.qps.utils import file_search
 from eotimeseriesviewer.timeseries import DateTimePrecision, TimeSeries
->>>>>>> 2176fcd9
 
 start_app = start_app
 
@@ -117,12 +112,9 @@
     def createTimeSeries(precision: DateTimePrecision = DateTimePrecision.Day) -> TimeSeries:
 
         TS = TimeSeries()
-<<<<<<< HEAD
+        TS.setDateTimePrecision(precision)
+        # files = file_search(DIR_EXAMPLES, '*.tif', recursive=True)
         files = file_search(DIR_EXAMPLES / 'Images', '*.tif', recursive=True)
-=======
-        TS.setDateTimePrecision(precision)
-        files = file_search(DIR_EXAMPLES, '*.tif', recursive=True)
->>>>>>> 2176fcd9
         TS.addSources(list(files), runAsync=False)
         assert len(TS) > 0
         return TS

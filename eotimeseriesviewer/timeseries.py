--- conflicted
+++ resolved
@@ -34,7 +34,15 @@
 import numpy as np
 from osgeo import gdal, gdal_array, osr
 from osgeo.gdal_array import GDALTypeCodeToNumericTypeCode
-<<<<<<< HEAD
+from qgis.PyQt import sip
+from qgis.PyQt.QtCore import pyqtSignal, QAbstractItemModel, QAbstractTableModel, QDate, QDateTime, QDir, \
+    QItemSelectionModel, QMimeData, QModelIndex, QObject, QPoint, QRegExp, QSortFilterProxyModel, Qt, QTime, QUrl
+from qgis.core import Qgis, QgsApplication, QgsCoordinateReferenceSystem, \
+    QgsCoordinateTransform, QgsDataProvider, QgsDateTimeRange, QgsExpressionContextScope, QgsGeometry, QgsMessageLog, \
+    QgsMimeDataUtils, QgsPoint, QgsPointXY, QgsProcessingFeedback, \
+    QgsProcessingMultiStepFeedback, QgsProject, QgsProviderMetadata, QgsProviderRegistry, QgsRasterBandStats, \
+    QgsRasterDataProvider, QgsRasterInterface, QgsRasterLayer, QgsRasterLayerTemporalProperties, QgsRectangle, QgsTask, \
+    QgsTaskManager
 
 from eotimeseriesviewer import DIR_UI, messageLog
 from eotimeseriesviewer.dateparser import ImageDateUtils
@@ -47,22 +55,6 @@
     QMimeData, QModelIndex, QObject, QRegExp, QSortFilterProxyModel, Qt, QTime, QUrl
 from qgis.PyQt.QtGui import QColor, QContextMenuEvent, QCursor, QDragEnterEvent, QDragMoveEvent, QDropEvent
 from qgis.PyQt.QtWidgets import QAbstractItemView, QAction, QHeaderView, QMainWindow, QMenu, QToolBar, QTreeView
-from qgis.PyQt.QtXml import QDomDocument, QDomElement, QDomNode
-from .qgispluginsupport.qps.qgsrasterlayerproperties import QgsRasterLayerSpectralProperties
-from .qgispluginsupport.qps.utils import bandClosestToWavelength, geo2px, loadUi, relativePath, \
-    SpatialExtent
-=======
-from qgis.PyQt import sip
-from qgis.PyQt.QtCore import pyqtSignal, QAbstractItemModel, QAbstractTableModel, QDate, QDateTime, QDir, \
-    QItemSelectionModel, QMimeData, QModelIndex, QObject, QPoint, QRegExp, QSortFilterProxyModel, Qt, QTime, QUrl
-from qgis.core import Qgis, QgsApplication, QgsCoordinateReferenceSystem, \
-    QgsCoordinateTransform, QgsDataProvider, QgsDateTimeRange, QgsExpressionContextScope, QgsGeometry, QgsMessageLog, \
-    QgsMimeDataUtils, QgsPoint, QgsPointXY, QgsProcessingFeedback, \
-    QgsProcessingMultiStepFeedback, QgsProject, QgsProviderMetadata, QgsProviderRegistry, QgsRasterBandStats, \
-    QgsRasterDataProvider, QgsRasterInterface, QgsRasterLayer, QgsRasterLayerTemporalProperties, QgsRectangle, QgsTask, \
-    QgsTaskManager
-from qgis.PyQt.QtGui import QColor, QContextMenuEvent, QCursor, QDragEnterEvent, QDragMoveEvent, QDropEvent
-from qgis.PyQt.QtWidgets import QAbstractItemView, QAction, QHeaderView, QMainWindow, QMenu, QToolBar, QTreeView
 from qgis.PyQt.QtXml import QDomDocument
 from qgis.gui import QgisInterface, QgsDockWidget
 
@@ -71,7 +63,10 @@
 from .qgispluginsupport.qps.unitmodel import UnitLookup
 from .qgispluginsupport.qps.utils import datetime64, gdalDataset, geo2px, loadUi, LUT_WAVELENGTH, px2geo, relativePath, \
     SpatialExtent, SpatialPoint
->>>>>>> 2176fcd9
+from qgis.PyQt.QtXml import QDomDocument, QDomElement, QDomNode
+from .qgispluginsupport.qps.qgsrasterlayerproperties import QgsRasterLayerSpectralProperties
+from .qgispluginsupport.qps.utils import bandClosestToWavelength, geo2px, loadUi, relativePath, \
+    SpatialExtent
 from .tasks import EOTSVTask
 
 gdal.SetConfigOption('VRT_SHARED_SOURCE', '0')  # !important. really. do not change this.
@@ -699,14 +694,11 @@
         """
         self.mTimeSeriesDate = tsd
 
-<<<<<<< HEAD
     def dtg(self) -> datetime.datetime:
-=======
     def qDateTime(self) -> QDateTime:
         return QDateTime(self.mDate.astype(object))
 
     def date(self) -> np.datetime64:
->>>>>>> 2176fcd9
         """
         Returns the date-time-group of the source image
         :return:
@@ -720,9 +712,9 @@
         :return:
         :rtype:
         """
-        return self.mLayer.crs()
-
-    def spatialExtent(self, crs: QgsCoordinateReferenceSystem = None) -> SpatialExtent:
+        return self.mCRS
+
+    def spatialExtent(self) -> SpatialExtent:
         """
         Returns the SpatialExtent
         :return:
@@ -889,11 +881,11 @@
 
     def temporalRange(self) -> QgsDateTimeRange:
 
-        d1 = d2 = self.mDTG
+        d1 = d2 = self.mDate.astype(object)
         if len(self.mSources) > 0:
-            dates = [s.dtg() for s in self]
-            d1 = min(dates)
-            d2 = max(dates)
+            dates = [s.date() for s in self]
+            d1 = min(dates).astype(object)
+            d2 = max(dates).astype(object)
 
         if d1 == d2:
             if isinstance(d1, datetime.date) and isinstance(d2, datetime.date):
@@ -901,14 +893,11 @@
                                         QDateTime(QDate(d1), QTime(23, 59, 59)))
         return QgsDateTimeRange(QDateTime(d1), QDateTime(d2))
 
-<<<<<<< HEAD
     def dtg(self) -> datetime.datetime:
-=======
     def qDateTime(self) -> QDateTime:
         return QDateTime(self.mDate.astype(object))
 
     def date(self) -> np.datetime64:
->>>>>>> 2176fcd9
         """
         Returns the observation date-time group (DTG)
         :return: numpy.datetime64

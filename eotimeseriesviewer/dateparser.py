import enum
import os
import re
from datetime import date, datetime, timedelta
from pathlib import Path
from typing import Optional, Union

from numpy import datetime64, int16, timedelta64
from osgeo import gdal

from qgis.PyQt.QtCore import QDate, QDateTime, Qt, QTime
from qgis.core import Qgis, QgsDateTimeRange, QgsRasterDataProvider, QgsRasterLayer, QgsRasterLayerTemporalProperties

# regular expression. compile them only once

# thanks to user "funkwurm" in
# http://stackoverflow.com/questions/28020805/regex-validate-correct-iso8601-date-string-with-time
regISODate1 = re.compile(
    r'(?:[1-9]\d{3}-(?:(?:0[1-9]|1[0-2])-(?:0[1-9]|1\d|2[0-8])|(?:0[13-9]|1[0-2])-(?:29|30)|(?:0[13578]|1[02])-31)|(?:[1-9]\d(?:0[48]|[2468][048]|[13579][26])|(?:[2468][048]|[13579][26])00)-02-29)T(?:[01]\d|2[0-3]):[0-5]\d:[0-5]\d(?:Z|[+-][01]\d:[0-5]\d)')
regISODate3 = re.compile(
    r'([\\+-]?\d{4}(?!\d{2}\b))((-?)((0[1-9]|1[0-2])(\3([12]\d|0[1-9]|3[01]))?|W([0-4]\d|5[0-2])(-?[1-7])?|(00[1-9]|0[1-9]\d|[12]\d{2}|3([0-5]\d|6[1-6])))([T\s]((([01]\d|2[0-3])((:?)[0-5]\d)?|24\\:?00)([\\.,]\d+(?!:))?)?(\\17[0-5]\d([\\.,]\d+)?)?([zZ]|([\\+-])([01]\d|2[0-3]):?([0-5]\d)?)?)?)?')
regISODate2 = re.compile(
    r'(19|20|21\d{4}(?!\d{2}\b))((-?)((0[1-9]|1[0-2])(\3([12]\d|0[1-9]|3[01]))?|W([0-4]\d|5[0-2])(-?[1-7])?|(00[1-9]|0[1-9]\d|[12]\d{2}|3([0-5]\d|6[1-6])))([T\s]((([01]\d|2[0-3])((:?)[0-5]\d)?|24\\:?00)([\\.,]\d+(?!:))?)?(\\17[0-5]\d([\\.,]\d+)?)?([zZ]|([\\+-])([01]\d|2[0-3]):?([0-5]\d)?)?)?)?')
# regISODate2 = re.compile(r'([12]\d{3}(?!\d{2}\b))((-?)((0[1-9]|1[0-2])(\3([12]\d|0[1-9]|3[01]))?|W([0-4]\d|5[0-2])(-?[1-7])?|(00[1-9]|0[1-9]\d|[12]\d{2}|3([0-5]\d|6[1-6])))([T\s]((([01]\d|2[0-3])((:?)[0-5]\d)?|24\:?00)([\.,]\d+(?!:))?)?(\17[0-5]\d([\.,]\d+)?)?([zZ]|([\+-])([01]\d|2[0-3]):?([0-5]\d)?)?)?)?')
# https://www.safaribooksonline.com/library/view/regular-expressions-cookbook/9781449327453/ch04s07.html

regYYYYMMDD = re.compile(
    r'(?P<year>(19|20)\d\d)(?P<hyphen>-?)(?P<month>1[0-2]|0[1-9])(?P=hyphen)(?P<day>3[01]|0[1-9]|[12][0-9])')
regYYYY = re.compile(r'(?P<year>(19|20)\d\d)')
regMissingHypen = re.compile(r'^\d{8}')
regYYYYMM = re.compile(r'([0-9]{4})-(1[0-2]|0[1-9])')

regYYYYDOY = re.compile(r'(?P<year>(19|20)\d\d)-?(?P<day>36[0-6]|3[0-5][0-9]|[12][0-9]{2}|0[1-9][0-9]|00[1-9])')
regDecimalYear = re.compile(r'(?P<year>(19|20)\d\d)\.(?P<datefraction>\d\d\d)')


class DateTimePrecision(enum.Enum):
    """
    Describes the precision to pares DateTimeStamps.
    """

    Year = 'Y'
    Month = 'M'
    Week = 'W'
    Day = 'D'
    Hour = 'h'
    Minute = 'm'
    Second = 's'
    Millisecond = 'ms'


def matchOrNone(regex, text):
    match = regex.search(text)
    if match:
        return match.group()
    else:
        return None


def dateDOY(date: date) -> int:
    """
    Returns the DOY
    :param date:
    :type date:
    :return:
    :rtype:
    """
    if isinstance(date, datetime64):
        date = date.astype(date)
    return date.timetuple().tm_yday


def daysPerYear(year) -> int:
    """Returns the days per year"""
    if isinstance(year, datetime64):
        year = year.astype(date)
    if isinstance(year, date):
        year = year.timetuple().tm_year

    return dateDOY(date(year=year, month=12, day=31))


def num2date(n, dt64: bool = True, qDate: bool = False):
    """
    Converts a decimal-year number into a date
    :param n: number
    :param dt64: Set True (default) to return the date as numpy.datetime64
    :param qDate: Set True to return a Qt QDate instead of numpy.datetime64
    :return: numpy.datetime64 (default) or QDate
    """
    n = float(n)
    if n < 1:
        n += 1

    year = int(n)
    fraction = n - year
    yearDuration = daysPerYear(year)
    yearElapsed = fraction * yearDuration

    doy = round(yearElapsed)
    if doy < 1:
        doy = 1
    d = date(year, 1, 1) + timedelta(days=doy - 1)
    if qDate:
        return QDate(d.year, d.month, d.day)
    if dt64:
        return datetime64(d)
    else:
        return d


def extractDateTimeGroup(text: str) -> Optional[datetime64]:
    """
    Extracts a date-time-group from a text string
    :param text: a string
    :return: numpy.datetime64 in case of success, or None
    """
    match = regISODate1.search(text)
    if match:
        matchedText = match.group()
        if regMissingHypen.search(matchedText):
            matchedText = '{}-{}-{}'.format(matchedText[0:4], matchedText[4:6], matchedText[6:])
        return datetime64(matchedText)

    match = regYYYYMMDD.search(text)
    if match:
        return datetime64FromYYYYMMDD(match.group())

    match = regYYYYDOY.search(text)
    if match:
        return datetime64FromYYYYDOY(match.group())

    match = regYYYYMM.search(text)
    if match:
        return datetime64(match.group())

    match = regDecimalYear.search(text)
    if match:
        year = float(match.group('year'))
        df = float(match.group('datefraction'))
        num = match.group()
        return num2date(num)

    match = regYYYY.search(text)
    if match:
        return datetime64(match.group('year'))
    return None


def datetime64FromYYYYMMDD(yyyymmdd):
    if re.search(r'^\d{8}$', yyyymmdd):
        # insert hyphens
        yyyymmdd = '{}-{}-{}'.format(yyyymmdd[0:4], yyyymmdd[4:6], yyyymmdd[6:8])
    return datetime64(yyyymmdd)


def datetime64FromYYYYDOY(yyyydoy):
    return datetime64FromDOY(yyyydoy[0:4], yyyydoy[4:7])


def DOYfromDatetime64(dt: datetime64):
    doy = dt.astype('datetime64[D]') - dt.astype('datetime64[Y]') + 1
    doy = doy.astype(int16)
    return doy


def datetime64FromDOY(year, doy):
    if type(year) is str:
        year = int(year)
    if type(doy) is str:
        doy = int(doy)
    return datetime64('{:04d}-01-01'.format(year)) + timedelta64(doy - 1, 'D')


class ImageDateReader(object):
    """
    Base class to extract numpy.datetime64 date-time-stamps
    """

    def __init__(self, dataSet):
        assert isinstance(dataSet, gdal.Dataset)
        self.dataSet = dataSet
        self.filePath = dataSet.GetDescription()
        self.dirName = os.path.dirname(self.filePath)
        self.baseName, self.extension = os.path.splitext(os.path.basename(self.filePath))

    def readDTG(self):
        """
        :return: None in case date was not found, numpy.datetime64 else
        """
        raise NotImplementedError()


class ImageReaderOWS(ImageDateReader):
    """Date reader for OGC web services"""

    def __init__(self, dataSet):
        super(ImageReaderOWS, self).__init__(dataSet)

    def readDTG(self):
        drv = self.dataSet.GetDriver()
        assert isinstance(drv, gdal.Driver)
        if drv.ShortName == 'WCS':
            text = self.dataSet.GetMetadataItem('WCS_GLOBAL#updateSequence', '')
            if isinstance(text, str):
                date = extractDateTimeGroup(text)
                if isinstance(date, datetime64):
                    return date

        return None


class ImageDateReaderDefault(ImageDateReader):
    """
    Default reader for dates in gdal.Datasets
    """

    def __init__(self, dataSet):
        super(ImageDateReaderDefault, self).__init__(dataSet)
        self.regDateKeys = re.compile('(acquisition[ _]*(time|date|datetime))', re.IGNORECASE)

    def readDTG(self):
        # search metadata for datetime information
        # see http://www.harrisgeospatial.com/docs/ENVIHeaderFiles.html for datetime format
        dtg = None
        for domain in self.dataSet.GetMetadataDomainList():
            md = self.dataSet.GetMetadata_Dict(domain)
            for key, value in md.items():
                if self.regDateKeys.search(key):
                    try:
                        # remove timezone characters from end of string, e.g. 'Z' in '2013-03-25T13:45:03.0Z'
                        dtg = datetime64(re.sub(r'\D+$', '', value))
                        return dtg
                    except Exception as ex:
                        pass

        # search for ISO date in basename
        # search in basename
        dtg = extractDateTimeGroup(self.baseName)
        if dtg:
            return dtg
        dtg = extractDateTimeGroup(self.dirName)
        if dtg:
            return dtg
        return None


class ImageDateReaderPLEIADES(ImageDateReader):
    """
    Date reader for PLEIADES images
    """

    def __init__(self, dataSet):
        super(ImageDateReaderPLEIADES, self).__init__(dataSet)

    def readDTG(self):
        timeStamp = ''
        ext = self.extension.lower()

        if ext == '.xml':
            md = self.dataSet.GetMetadata_Dict()
            if 'IMAGING_DATE' in md.keys() and 'IMAGING_TIME' in md.keys():
                timeStamp = '{}T{}'.format(md.get('IMAGING_DATE', ''),
                                           md.get('IMAGING_TIME', ''))
        elif ext == '.jp2':
            timeStamp = self.dataSet.GetMetadataItem('ACQUISITIONDATETIME', 'IMAGERY')
        if len(timeStamp) > 0:
            return datetime64(timeStamp)
        return None


class ImageDateReaderSentinel2(ImageDateReader):
    def __init__(self, dataSet):
        super(ImageDateReaderSentinel2, self).__init__(dataSet)

    def readDTG(self):
        timeStamp = ''
        if self.extension.lower() == '.xml':
            md = self.dataSet.GetMetadata_Dict()
            timeStamp = md.get('DATATAKE_1_DATATAKE_SENSING_START', '')
        if len(timeStamp) > 0:
            return datetime64(timeStamp)
        return None


class ImageDateParserLandsat(ImageDateReader):
    """
    Reader for date in LANDSAT images
    #see https://landsat.usgs.gov/what-are-naming-conventions-landsat-scene-identifiers
    """

    regLandsatSceneID = re.compile(r'L[COTEM][4578]\d{3}\d{3}\d{4}\d{3}[A-Z]{2}[A-Z1]\d{2}')
    regLandsatProductID = re.compile(
        r'L[COTEM]0[78]_(L1TP|L1GT|L1GS)_\d{3}\d{3}_\d{4}\d{2}\d{2}_\d{4}\d{2}\d{2}_0\d{1}_(RT|T1|T2)')

    def __init__(self, dataSet):
        super(ImageDateParserLandsat, self).__init__(dataSet)

    def readDTG(self):
        # search for LandsatSceneID (old) and Landsat Product IDs (new)
        sceneID = matchOrNone(ImageDateParserLandsat.regLandsatSceneID, self.baseName)
        if sceneID:
            return datetime64FromYYYYDOY(sceneID[9:16])

        productID = matchOrNone(ImageDateParserLandsat.regLandsatProductID, self.baseName)
        if productID:
            return datetime64(productID[17:25])
        return None


# dateParserList = [c for c in ImageDateReader.__subclasses__()]
# dateParserList.insert(0, dateParserList.pop(dateParserList.index(ImageDateReaderDefault)))  # set to first position

dateParserList = [
    ImageDateReaderDefault,
    ImageDateParserLandsat,
    ImageDateReaderSentinel2,
    ImageDateReaderPLEIADES,
    ImageReaderOWS

]


def depr_parseDateFromDataSet(dataSet: gdal.Dataset) -> Optional[datetime64]:
    assert isinstance(dataSet, gdal.Dataset)
    for parser in dateParserList:
        dtg = parser(dataSet).readDTG()
        if dtg:
            return dtg
    return None


rxLandsatSceneID = re.compile(r'L[COTEM][45789]\d{3}\d{3}(?P<dtg>\d{4}\d{3})[A-Z]{2}[A-Z1]\d{2}')

# date-time formats supported to read
# either as fmt = datetime.strptime format code, or
# or (fmt, rx), with rx being the regular expression to extract the part to be parsed with fmt
# regex needs to define a group called 'dtg' that can be extracted with match.group('dtg')
DATETIME_FORMATS = [
    # Landsat Scene ID
    ('%Y%j', rxLandsatSceneID),

    # RapidEye
    ('%Y%m%d', re.compile(r'(?P<dtg>\d{8})')),
    ('%Y-%m-%d', re.compile(r'(?P<dtg>\d{4}-\d{2}-\d{2})')),
    ('%Y/%m/%d', re.compile(r'(?P<dtg>\d{4}/\d{2}/\d{2})')),

    # FORCE outputs
    ('%Y%m%d', re.compile(r'(?P<dtg>\d{8})_LEVEL\d_.+_(BOA|QAI|DST|HOT|VZN)')),
]

<<<<<<< HEAD
rxDTGKey = re.compile(r'(acquisition|observation)[ _]*(time|date|datetime)', re.IGNORECASE)
rxDTG = re.compile(r'((acquisition|observation)[ _]*(time|date|datetime)=(?P<dtg>[^<]+))', re.IGNORECASE)
=======
GDAL_DATETIME_ITEMS = [
    # see https://gdal.org/en/stable/user/raster_data_model.html#imagery-domain-remote-sensing
    (re.compile(r'acquisition[_\- ]?datetime', re.I), ['IMAGERY', '']),

    (re.compile(r'acquisition[_\- ]?time', re.I), ['ENVI', '']),
]
>>>>>>> e0af404c


class ImageDateUtils(object):
    PROPERTY_KEY = 'eotsv/dtg'

    rxDTGKey = re.compile(r'(acquisition|observation)[ _]*(time|date|datetime)', re.IGNORECASE)
    rxDTG = re.compile(r'((acquisition|observation)[ _]*(time|date|datetime)=(?P<dtg>[^<]+))', re.IGNORECASE)

    @classmethod
    def dateTimeFromString(cls, text: str) -> Optional[QDateTime]:
        if not isinstance(text, str):
            return None

        # try Qt Formats
        for fmt in [Qt.ISODateWithMs, Qt.ISODate, Qt.TextDate]:
            try:
                dtg: QDateTime = QDateTime.fromString(text, fmt)
                if dtg.isValid():
                    return dtg
            except Exception as ex:
                pass

        for fmt in DATETIME_FORMATS:
            try:
                if isinstance(fmt, str):
                    dtg = datetime.strptime(text, fmt)
                    return QDateTime(dtg)
                elif isinstance(fmt, tuple):
                    fmt, rx = fmt
                    match = rx.search(text)
                    if match:
                        dtg = datetime.strptime(match.group('dtg'), fmt)
                        return QDateTime(dtg)
            except Exception as ex:
                s = ""

        try:
            dt = datetime64(text).astype(object)
            dtg = None
            if isinstance(dt, date):
                dtg = QDateTime(QDate(dtg), QTime())
            elif isinstance(dt, datetime):
                dtg = QDateTime(dt)
            if isinstance(dtg, QDateTime) and dtg.isValid():
                return dtg
        except Exception as ex:
            pass

        return None

    @classmethod
<<<<<<< HEAD
    def dateTimeFromGDALDataset(cls, ds: gdal.Dataset) -> Optional[QDateTime]:
        assert isinstance(ds, gdal.Dataset)

        dtg = None

        # search in dataset metadata
        domains = ds.GetMetadataDomainList()
        domains = sorted(domains, key=lambda d: d in ['IMAGE_STRUCTURE', 'ENVI'], reverse=True)

        for domain in domains:
            for k, v in ds.GetMetadata_Dict(domain).items():
                if rxDTGKey.search(k):
                    dtg = cls.dateTimeFromString(v)
                if isinstance(dtg, QDateTime):
                    return dtg

        filenames = ds.GetFileList()
        if len(filenames) > 0:
            path = Path(filenames[0])

            dtg = ImageDateUtils.dateTimeFromString(path.name)
            if dtg:
                return dtg

            folder = path.parent
            if folder.is_dir():
                dtg = ImageDateUtils.dateTimeFromString(folder.name)

            if dtg:
                return dtg

        return None

    @classmethod
    def dateTimeFromLayer(cls, layer: QgsRasterLayer) -> Optional[QDateTime]:
        assert isinstance(layer, QgsRasterLayer) and layer.isValid()
=======
    def dateTimeFromLayer(cls, layer: Union[Path, str, QgsRasterLayer, gdal.Dataset]) -> Optional[QDateTime]:
        if isinstance(layer, Path):
            layer = str(layer)
        elif isinstance(layer, gdal.Dataset):
            layer = layer.GetDescription()
        loptions = QgsRasterLayer.LayerOptions(loadDefaultStyle=False)
        if isinstance(layer, str):
            return ImageDateUtils.dateTimeFromLayer(QgsRasterLayer(layer, options=loptions))
        if not (isinstance(layer, QgsRasterLayer) and layer.isValid()):
            return None
>>>>>>> e0af404c

        if ImageDateUtils.PROPERTY_KEY in layer.customPropertyKeys():
            dateString = layer.customProperty(ImageDateUtils.PROPERTY_KEY)
            return ImageDateUtils.dateTimeFromString(dateString)
        else:
<<<<<<< HEAD
=======
            # try to find an observation date
>>>>>>> e0af404c
            dtg = None

            # read from raster layer's temporal properties
            tprop: QgsRasterLayerTemporalProperties = layer.temporalProperties()

            if tprop.mode() == Qgis.RasterTemporalMode.FixedTemporalRange and not (
                    dateRange := tprop.fixedTemporalRange()).isInfinite():
                d = dateRange.begin()
                if d.isValid():
                    dtg = d

            if not dtg:

                for k in layer.customPropertyKeys():
                    if match := ImageDateUtils.rxDTGKey.match(k):
                        v = layer.customProperty(k)
                        d = QDateTime.fromString(v)
                        if d.isValid():
                            dtg = d
                            break

            if not dtg:
                # read from raster data provider
                dp: QgsRasterDataProvider = layer.dataProvider()
                dtg = ImageDateUtils.dateTimeFromDataProvider(dp)

            if not dtg:
                # read from HTML metadata
                html = layer.htmlMetadata()
                if match := cls.rxDTG.search(html):
                    dtg = ImageDateUtils.dateTimeFromString(match.group('dtg'))

            if isinstance(dtg, QDateTime) and dtg.isValid():
                return dtg
            return None

    @classmethod
    def doiFromDateTime(cls, dtg: Union[QDateTime, QDate, datetime, date, str, float]) -> int:
        dtg = cls.datetime(dtg)
        return dtg.date().dayOfYear()

    @classmethod
    def datetime(cls, dtg: Union[QDateTime, QDate, datetime, date, str, float]) -> QDateTime:
        """
        Converts a time object into a QDateTime object
        :param dtg:
        :return:
        """
        if isinstance(dtg, float):
            return QDateTime(datetime.fromtimestamp(dtg))
        if isinstance(dtg, str):
            return cls.dateTimeFromString(dtg)
        if isinstance(dtg, (datetime, date)):
            return QDateTime(dtg)
        if isinstance(dtg, QDateTime):
            return dtg
        if isinstance(dtg, QDate):
            return QDateTime(dtg, QTime())
        raise NotImplementedError(f'Unknown type: {type(dtg)}')

    @classmethod
    def timestamp(cls, dtg: Union[QDateTime, QDate, datetime, date]) -> float:
        """
        Converts a time object into a float string, to be used in plotting
        :param dtg:
        :return:
        """
        if isinstance(dtg, datetime):
            return dtg.timestamp()
        elif isinstance(dtg, QDateTime):
            return dtg.toPyDateTime().timestamp()
        elif isinstance(dtg, date):
            return cls.timestamp(datetime(dtg.year, dtg.month, dtg.day))
        elif isinstance(dtg, QDate):
            return cls.timestamp(QDateTime(dtg, QTime()))
        raise NotImplementedError(f'Unknown type: {type(dtg)}')

    @classmethod
    def decimalYear(cls, dateTime: QDateTime) -> float:
        """
        Returns the decimal year of a date-time
        <year>.<fraction of seconds to next year>
        :param dateTime:
        :return:
        """
        d: QDate = dateTime.date()
        d0 = QDateTime(QDate(d.year(), 1, 1))
        d1 = QDateTime(QDate(d.year() + 1, 1, 1))

        total_msecs = d1.toMSecsSinceEpoch() - d0.toMSecsSinceEpoch()
        msecs_since_d0 = dateTime.toMSecsSinceEpoch() - d0.toMSecsSinceEpoch()
        return d.year() + (msecs_since_d0 / total_msecs)

    @classmethod
    def dateTimeFromDataProvider(cls, dp: QgsRasterDataProvider) -> Optional[QDateTime]:
        if not isinstance(dp, QgsRasterDataProvider) and dp.isValid():
            return None

        if dp.name() == 'gdal':
            ds: gdal.Dataset = gdal.Open(dp.dataSourceUri())
            if isinstance(ds, gdal.Dataset):
                for (rx, domains) in GDAL_DATETIME_ITEMS:
                    for domain in domains:
                        md = ds.GetMetadata_Dict(domain)
                        if isinstance(md, dict):
                            for k, v in md.items():
                                if rx.match(k):
                                    dtg = QDateTime.fromString(v, Qt.ISODate)
                                    if dtg.isValid():
                                        return dtg

            s = ""

        tcap = dp.temporalCapabilities()
        if tcap.hasTemporalCapabilities():
            raise NotImplementedError()

        if dp.name() == 'gdal':
            ds = gdal.Open(dp.dataSourceUri())
            return ImageDateUtils.dateTimeFromGDALDataset(ds)

        # other providers?

        return None

    @classmethod
    def dateRange(cls,
                  dtg: QDateTime,
                  precision: DateTimePrecision = DateTimePrecision.Day) -> QgsDateTimeRange:
        """
        Returns the date-range a date-time-group belongs to, given a certain precission
        :param dtg:
        :param precision:
        :return:
        """
        assert isinstance(dtg, QDateTime)
        assert isinstance(precision, DateTimePrecision)
        d: QDate = dtg.date()
        t: QTime = dtg.time()
        if precision == DateTimePrecision.Millisecond:
            return QgsDateTimeRange(dtg, dtg)

        if precision == DateTimePrecision.Second:
            t0 = QTime(t.hour(), t.minute(), t.second())
            t1 = t0.addSecs(1).addMSecs(-1)
            result = QgsDateTimeRange(
                QDateTime(d, t0),
                QDateTime(d, t1),
            )

        elif precision == DateTimePrecision.Minute:
            t0 = QTime(t.hour(), t.minute(), 0)
            t1 = t0.addSecs(60).addMSecs(-1)
            result = QgsDateTimeRange(
                QDateTime(d, t0),
                QDateTime(d, t1),
            )
        elif precision == DateTimePrecision.Hour:
            t0 = QTime(t.hour(), 0, 0)
            t1 = t0.addSecs(60 * 60).addMSecs(-1)
            result = QgsDateTimeRange(
                QDateTime(d, t0),
                QDateTime(d, t1),
            )

        elif precision == DateTimePrecision.Day:
            d0 = QDateTime(QDate(d.year(), d.month(), d.day()))
            d1 = d0.addDays(1).addMSecs(-1)
            result = QgsDateTimeRange(d0, d1)

        elif precision == DateTimePrecision.Month:
            d0 = QDateTime(QDate(d.year(), d.month(), 1))
            d1 = d0.addMonths(1).addMSecs(-1)
            result = QgsDateTimeRange(d0, d1)

        elif precision == DateTimePrecision.Year:
            d0 = QDateTime(QDate(d.year(), 1, 1))
            d1 = d0.addYears(1).addMSecs(-1)
            result = QgsDateTimeRange(d0, d1)

        elif precision == DateTimePrecision.Week:
            day_of_week = d.dayOfWeek()
            d0 = d.addDays(- (day_of_week - 1))
            d1 = d.addDays(7 - day_of_week)

            result = QgsDateTimeRange(
                QDateTime(d0, QTime()),
                QDateTime(d1, QTime(23, 59, 59, 999)))

        else:
            raise NotImplementedError(f'Unknown precision: {precision}')

        return result

    @classmethod
    def dateString(cls,
                   dtg: QDateTime,
                   precision: DateTimePrecision = DateTimePrecision.Day) -> str:
        if not dtg.isValid():
            return ''
        if precision == DateTimePrecision.Millisecond:
            return dtg.toString(Qt.ISODateWithMs)
        if precision == DateTimePrecision.Second:
            return dtg.toString(Qt.ISODate)
        if precision == DateTimePrecision.Minute:
            return dtg.toString(Qt.ISODateWithMs)[0:-7]
        if precision == DateTimePrecision.Hour:
            return dtg.toString(Qt.ISODateWithMs)[0:-10]
        if precision == DateTimePrecision.Day:
            return dtg.toString(Qt.ISODateWithMs)[0:10]
        if precision == DateTimePrecision.Month:
            return dtg.toString(Qt.ISODateWithMs)[0:7]
        if precision == DateTimePrecision.Year:
            return dtg.toString(Qt.ISODateWithMs)[0:4]
        if precision == DateTimePrecision.Week:
            return '{1}-{0:03}'.format(*dtg.date().weekNumber())
        raise NotImplementedError(f'{precision}')<|MERGE_RESOLUTION|>--- conflicted
+++ resolved
@@ -349,17 +349,15 @@
     ('%Y%m%d', re.compile(r'(?P<dtg>\d{8})_LEVEL\d_.+_(BOA|QAI|DST|HOT|VZN)')),
 ]
 
-<<<<<<< HEAD
 rxDTGKey = re.compile(r'(acquisition|observation)[ _]*(time|date|datetime)', re.IGNORECASE)
 rxDTG = re.compile(r'((acquisition|observation)[ _]*(time|date|datetime)=(?P<dtg>[^<]+))', re.IGNORECASE)
-=======
+
 GDAL_DATETIME_ITEMS = [
     # see https://gdal.org/en/stable/user/raster_data_model.html#imagery-domain-remote-sensing
     (re.compile(r'acquisition[_\- ]?datetime', re.I), ['IMAGERY', '']),
 
     (re.compile(r'acquisition[_\- ]?time', re.I), ['ENVI', '']),
 ]
->>>>>>> e0af404c
 
 
 class ImageDateUtils(object):
@@ -411,7 +409,6 @@
         return None
 
     @classmethod
-<<<<<<< HEAD
     def dateTimeFromGDALDataset(cls, ds: gdal.Dataset) -> Optional[QDateTime]:
         assert isinstance(ds, gdal.Dataset)
 
@@ -448,7 +445,7 @@
     @classmethod
     def dateTimeFromLayer(cls, layer: QgsRasterLayer) -> Optional[QDateTime]:
         assert isinstance(layer, QgsRasterLayer) and layer.isValid()
-=======
+
     def dateTimeFromLayer(cls, layer: Union[Path, str, QgsRasterLayer, gdal.Dataset]) -> Optional[QDateTime]:
         if isinstance(layer, Path):
             layer = str(layer)
@@ -459,16 +456,12 @@
             return ImageDateUtils.dateTimeFromLayer(QgsRasterLayer(layer, options=loptions))
         if not (isinstance(layer, QgsRasterLayer) and layer.isValid()):
             return None
->>>>>>> e0af404c
 
         if ImageDateUtils.PROPERTY_KEY in layer.customPropertyKeys():
             dateString = layer.customProperty(ImageDateUtils.PROPERTY_KEY)
             return ImageDateUtils.dateTimeFromString(dateString)
         else:
-<<<<<<< HEAD
-=======
             # try to find an observation date
->>>>>>> e0af404c
             dtg = None
 
             # read from raster layer's temporal properties

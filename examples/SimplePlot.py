import initExample ## Add path to library (just for examples; you do not need this)

import pyqtgraph as pg
import pyqtgraph.exporters
import numpy as np
plt = pg.plot(np.random.normal(size=100), title="Simplest possible plotting example")
<<<<<<< HEAD
=======
plt.getAxis('bottom').setTicks([[(x*20, str(x*20)) for x in range(6)]])

ex = pg.exporters.SVGExporter(plt.plotItem.scene())
ex.export('/home/luke/tmp/test.svg')
>>>>>>> 9093282a

## Start Qt event loop unless running in interactive mode or using pyside.
if __name__ == '__main__':
    import sys
    if sys.flags.interactive != 1 or not hasattr(pg.QtCore, 'PYQT_VERSION'):
        pg.QtGui.QApplication.exec_()<|MERGE_RESOLUTION|>--- conflicted
+++ resolved
@@ -4,13 +4,6 @@
 import pyqtgraph.exporters
 import numpy as np
 plt = pg.plot(np.random.normal(size=100), title="Simplest possible plotting example")
-<<<<<<< HEAD
-=======
-plt.getAxis('bottom').setTicks([[(x*20, str(x*20)) for x in range(6)]])
-
-ex = pg.exporters.SVGExporter(plt.plotItem.scene())
-ex.export('/home/luke/tmp/test.svg')
->>>>>>> 9093282a
 
 ## Start Qt event loop unless running in interactive mode or using pyside.
 if __name__ == '__main__':
